use serde::{Deserialize, Serialize};

// Derived from:
// https://github.com/python/cpython/blob/main/Lib/token.py
#[allow(dead_code)]
#[derive(Debug, Serialize, Deserialize, Clone, PartialEq)]
#[serde(rename_all = "UPPERCASE")]
pub enum PythonKind {
    EndMarker,
    Name,
    Number,
    String,
    NewLine,
    Indent,
    Dedent,
    LPar,
    RPar,
    LSqb,
    RSqb,
    Colon,
    Comma,
    Semi,
    Plus,
    Minus,
    Star,
    Slash,
    VBar,
    Amper,
    Less,
    Greater,
    Equal,
    Dot,
    Percent,
    LBrace,
    RBrace,
    EqEqual,
    NotEqual,
    LessEqual,
    GreaterEqual,
    Tilde,
    Circumflex,
    LeftShift,
    RightShift,
    DoubleStar,
    PlusEqual,
    MinEqual,
    StarEqual,
    SlashEqual,
    PercentEqual,
    AmperEqual,
    VBarEqual,
    CircumflexEqual,
    LeftShiftEqual,
    RightShiftEqual,
    DoubleStarEqual,
    DoubleSlash,
    DoubleSlashEqual,
    At,
    AtEqual,
    RArrow,
    Ellipsis,
    ColonEqual,
    Exclamation,
    Op,
    Await,
    Async,
    #[serde(rename = "TYPE_IGNORE")]
    TypeIgnore,
    #[serde(rename = "TYPE_COMMENT")]
    TypeComment,
    #[serde(rename = "SOFT_KEYWORD")]
    SoftKeyword,
    #[serde(rename = "FSTRING_START")]
    FstringStart,
    #[serde(rename = "FSTRING_MIDDLE")]
    FstringMiddle,
    #[serde(rename = "FSTRING_END")]
    FstringEnd,
    Comment,
    NL,
    ErrorToken,
    Encoding,
    #[serde(rename = "N_TOKENS")]
    NTokens,
    #[serde(rename = "NT_OFFSET")]
    NTOffset,
}

#[derive(Debug, Serialize, Deserialize, Clone, PartialEq)]
pub struct PythonToken {
    kind: PythonKind,
    value: String,
    start: (u32, u32),
    end: (u32, u32),
}

#[cfg(test)]
mod tests {

    use super::*;
    use crate::get_row_col_position;
    use crate::token::Kind;
    use crate::{lexer::Lexer, token::Token};
    use miette::{bail, IntoDiagnostic, Result};
    use std::io::Write;
    use tabled::{
        builder::Builder,
        settings::peaker::PriorityMax,
        settings::{Style, Width},
    };

    use crate::runpython::{default_python_path, spawn_python_script_command};
    use terminal_size::{terminal_size, Width as TerminalWidth};

    fn lex_python_source(source: &str) -> Result<Vec<PythonToken>> {
        let mut process = spawn_python_script_command(
            "parser/lex_python.py",
            vec!["--stdin", "--output-format", "json"],
            default_python_path()?,
        )?;

        // Get process stdin and write the input string.
        if let Some(mut stdin) = process.stdin.take() {
            stdin.write_all(source.as_bytes()).into_diagnostic()?;
        } else {
            bail!("Failed to open stdin when running `parser/lex_python.py`");
        }
        // Get process stdout and parse result.
        let output = process.wait_with_output().into_diagnostic()?;
        let python_tokens: Vec<PythonToken> =
            serde_json::from_str(String::from_utf8_lossy(&output.stdout).as_ref())
                .into_diagnostic()?;
        Ok(python_tokens)
    }

    #[test]
    fn test_simple_compat() {
        let source = r#"
a: int = 1
print(a)
"#;
        let mut lexer = Lexer::new(source);
        let enderpy_tokens = lexer.lex();
        let python_tokens = lex_python_source(source).unwrap();
        assert_tokens_eq(python_tokens, enderpy_tokens, &lexer);
    }

    fn python_tokenize_test_lexer(inputs: &[&str]) {
        for test_input in inputs.iter() {
            let mut lexer = Lexer::new(test_input);
            let tokens = lexer.lex();
            let python_tokens = lex_python_source(test_input).unwrap();
            assert_tokens_eq(python_tokens, tokens, &lexer);
        }
    }

    #[test]
    fn test_lex_operators() {
        python_tokenize_test_lexer(&[
            "1+2",
            "a+b",
            "a + b",
            "+=2",
            "xX = 2",
            "if else elif",
            "()",
            "[]",
            "{}:",
            ".",
            ",",
            ";",
            "@",
            "=",
            "#",
            "$",
            "?",
            "`",
            "->",
            "+=",
            "-=",
            "*=",
            "/=",
            "%=",
            "@=",
            "&=",
            "|=",
            "^=",
            "//=",
            "<<=",
            ">>=",
            "**=",
            "**",
            "//",
            "<<",
            ">>",
            "+",
            "-",
            "*",
            "**",
            "/",
            "//",
            "%",
            "@",
            "<<",
            ">>",
            "&",
            "|",
            "^",
            "~",
            ":=",
            "<",
            ">",
            "<=",
            ">=",
            "==",
            "!=",
        ]);
    }

    #[test]
    fn test_lex_keywords() {
        python_tokenize_test_lexer(&[
            "False None True and as assert async await",
            "break class continue def del elif else except",
            "finally for from global if import in is lambda",
            "nonlocal not or pass raise return try while with yield",
        ]);
    }

    #[test]
    fn test_lex_identifiers() {
        python_tokenize_test_lexer(&["a", "a_a", "_a", "a_", "a_a_a", "a_a_"]);
    }

    #[test]
    fn test_lex_literals() {
        // Binary
        python_tokenize_test_lexer(&[
            "0b0", "0b1", "0b10", "0b11", "0b100", "0b101", "0b110", "0b111",
        ]);

        // Octal
        python_tokenize_test_lexer(&["0o0", "0o1", "0o2", "0o3", "0o4", "0o5", "0o6", "0o7"]);

        // Hexadecimal
        python_tokenize_test_lexer(&[
            "0x0", "0x1", "0x2", "0x3", "0x4", "0x5", "0x6", "0x7", "0x8", "0x9", "0xa", "0xb",
            "0xc", "0xd", "0xe", "0xf", "0xA", "0xB", "0xC", "0xD", "0xE", "0xF",
        ]);

        // Point float
        python_tokenize_test_lexer(&["0.0 0.1 00.0 00.1 0.1j 0.01J"]);

        // Exponent float
        python_tokenize_test_lexer(&["0e0 0e-1 0e+2 0e+3j 0e+3J"]);

        // Integer
        python_tokenize_test_lexer(&["11 33 1j 1_000_000j"]);

        // Strings
        python_tokenize_test_lexer(&[
            "\"hello\"  ",
            "\"world\"",
            "\"\"",
            "a = \"hello\"",
            "'hello'",
            "\"\"\"hello\"\"\"",
            "'''hello'''",
        ]);

        // Bytes
        python_tokenize_test_lexer(&[
            "b\"hello\"",
            "b\"world\"",
            "b\"\"",
            "a = b\"hello\"",
            "b'hello'",
            "b\"\"\"hello\"\"\"",
            "b'''hello'''",
        ]);

        // Raw strings
        python_tokenize_test_lexer(&[
            "r\"hello\"",
            "r\"world\"",
            "r\"\"",
            "a = r\"hello\"",
            "r'hello'",
            "r\"\"\"hello\"\"\"",
            "r'''hello'''",
        ]);

        // Raw bytes
        python_tokenize_test_lexer(&[
            "rb\"hello\"",
            "rb\"world\"",
            "rb\"\"",
            "a = rb\"hello\"",
            "rb'hello'",
            "rb\"\"\"hello\"\"\"",
            "rb'''hello'''",
        ]);

        // Unicode strings
        python_tokenize_test_lexer(&[
            "u\"hello\"",
            "u\"world\"",
            "u\"\"",
            "a = u\"hello\"",
            "u'hello'",
            "u\"\"\"hello\"\"\"",
            "u'''hello'''",
        ]);
    }

    #[test]
    fn test_lex_imports() {
        python_tokenize_test_lexer(&["import a", "import a.b", "import a.b.c", "import a from b"]);
    }

    #[test]
    fn test_lex_other() {
<<<<<<< HEAD
        python_tokenize_test_lexer(
            &["(a,

)"],
        );
=======
        python_tokenize_test_lexer(&["(a,

    )"]);
>>>>>>> 37547d8a
    }

    #[test]
    fn test_lex_indentation() {
        python_tokenize_test_lexer(&[
            "if True:
            pass\n",
            "if True:
    pass
else:
    pass",
            "if True:
    if True:
        pass
def",
            "def f(x):
    y = z

    print(y)
",
            "if a:

    f = c

    # Path: test_local.py
",
        ]);
    }

    #[test]
    fn test_lex_fstring() {
        python_tokenize_test_lexer(&[
            "f\"hello\"",
            "f'hello_{var}'",
            "f\"world\"",
            "f\"\"",
            "a = f\"hello\"",
            "f\"\"\"hello\"\"\"",
            "f'''hello'''",
            // TODO lex_python: Python lexes these poorly.
            // "f\"{{hey}}\"",
            // "f\"oh_{{hey}}\"",
            "f'a' 'c'",
            // TODO lex_python: Python 3.11 chokes on this input.
            // "f'hello_{f'''{a}'''}'",
        ]);

        // Raw F-strings
        python_tokenize_test_lexer(&[
            "rf\"hello\"",
            "rf\"world\"",
            "rf\"\"",
            "a = rf\"hello\"",
            "rf'hello_{var}'",
            "rf\"\"\"hello\"\"\"",
            "rf'''hello'''",
        ]);
    }

    #[test]
    fn test_lex_ellipsis() {
        python_tokenize_test_lexer(&[
            "...",
            "def a():
    ...",
        ]);
    }

    #[test]
    fn test_logical_and_physical_lines() {
        python_tokenize_test_lexer(&[
            // This case the first line should have physical line
            "
a: int = 1
print(a)
",
        ]);
    }

    #[test]
    #[should_panic]
    fn test_lex_unterminated_string_double_quotes() {
        python_tokenize_test_lexer(&["\"hello", "'hello", "'''hello''", "'''hello'"]);
    }

    enum TokenMismatch {
        MissingToken(Option<PythonToken>, Option<Token>),
        WrongKind(PythonToken, Token),
        WrongValue(PythonToken, Token, String, String),
        WrongStartEnd(
            PythonToken,
            Token,
            (u32, u32),
            (u32, u32),
            (u32, u32),
            (u32, u32),
        ),
    }

    fn assert_tokens_eq(
        python_tokens: Vec<PythonToken>,
        enderpy_tokens: Vec<Token>,
        lexer: &Lexer,
    ) {
        let num_python_tokens = python_tokens.len();
        let num_enderpy_tokens = enderpy_tokens.len();
        let mut mismatches: Vec<TokenMismatch> = vec![];
        let mut python_index = 0;
        let mut enderpy_index = 0;
        while python_index < num_python_tokens || enderpy_index < num_enderpy_tokens {
            let python_token = if python_index > num_python_tokens - 1 {
                None
            } else {
                Some(python_tokens[python_index].clone())
            };
            let enderpy_token = if enderpy_index > num_enderpy_tokens - 1 {
                None
            } else {
                Some(enderpy_tokens[enderpy_index].clone())
            };
            if python_token.is_none() || enderpy_token.is_none() {
                mismatches.push(TokenMismatch::MissingToken(python_token, enderpy_token));
            } else {
                let python_token = python_token.unwrap();
                let enderpy_token = enderpy_token.unwrap();
                if let Some(mismatch) = check_tokens_match(python_token, enderpy_token, lexer) {
                    if is_python_trailing_newline_mismatch(
                        &mismatch,
                        &python_tokens[python_index + 1..],
                    ) {
                        // If we found Python's trailing newline, we've read the end of file.
                        break;
                    } else if is_python_fstring_mismatch(
                        &mismatch,
                        &enderpy_tokens[enderpy_index + 1..],
                        &mut enderpy_index, // <-- `enderpy_index` may be updated
                    ) {
                        // Nothing, but don't add the mismatch.
                    } else {
                        mismatches.push(mismatch);
                    }
                }
            }
            python_index += 1;
            enderpy_index += 1;
        }
        if mismatches.is_empty() {
            return;
        }

        let include_source = std::env::var("INCLUDE_SOURCE").is_ok();
        let include_all_tokens = std::env::var("INCLUDE_ALL_TOKENS").is_ok();

        let mut table_builder = Builder::default();
        // Add the table header.
        let header = vec!["Python token", "Enderpy token", "Failure"];
        table_builder.push_record(header);
        // Add the table rows. Each row represents a lexer token mismatch.
        let num_mismatches = mismatches.len();
        for mismatch in mismatches {
            let mut row: Vec<String> = vec![];
            let (python_token, enderpy_token, message) = match mismatch {
                TokenMismatch::MissingToken(python_token, enderpy_token) => {
                    (python_token, enderpy_token, "Missing token".to_string())
                }
                TokenMismatch::WrongKind(python_token, enderpy_token) => {
                    let message = format!(
                        "Wrong token kind.\nPython: {:?}\nEnderpy: {:?}",
                        python_token.kind, enderpy_token.kind
                    );
                    (Some(python_token), Some(enderpy_token), message)
                }
                TokenMismatch::WrongValue(
                    python_token,
                    enderpy_token,
                    expected_value,
                    actual_value,
                ) => (
                    Some(python_token),
                    Some(enderpy_token),
                    format!(
                        "Wrong token value.\nPython: {:?}\nEnderpy: {:?}",
                        expected_value, actual_value
                    ),
                ),
                TokenMismatch::WrongStartEnd(
                    python_token,
                    enderpy_token,
                    expected_start,
                    expected_end,
                    actual_start,
                    actual_end,
                ) => (
                    Some(python_token),
                    Some(enderpy_token),
                    format!(
                        "Wrong token start/end offset.\nPython: {:?} - {:?}\nEnderpy: {:?} - {:?}",
                        expected_start, expected_end, actual_start, actual_end,
                    ),
                ),
            };
            if include_all_tokens {
                row.extend_from_slice(&[
                    python_tokens
                        .iter()
                        .map(|token| {
                            let is_this_token =
                                python_token.as_ref().is_some_and(|tok| tok == token);
                            format!("{}{:?}", if is_this_token { "→ " } else { "" }, token)
                        })
                        .collect::<Vec<String>>()
                        .join("\n"),
                    enderpy_tokens
                        .iter()
                        .map(|token| {
                            let is_this_token =
                                enderpy_token.as_ref().is_some_and(|tok| tok == token);
                            format!("{}{:?}", if is_this_token { "→ " } else { "" }, token)
                        })
                        .collect::<Vec<String>>()
                        .join("\n"),
                    message,
                ]);
            } else {
                row.extend_from_slice(&[
                    python_token.map_or("None".to_string(), |t| format!("{:?}", t)),
                    enderpy_token.map_or("None".to_string(), |t| format!("{:?}", t)),
                    message,
                ]);
            }
            table_builder.push_record(row);
        }
        let mut table = table_builder.build();
        table.with(Style::modern());
        // If run in a terminal, don't expand table beyond terminal width.
        if let Some((TerminalWidth(width), _)) = terminal_size() {
            table
                .with(
                    Width::wrap(width as usize)
                        .keep_words()
                        .priority::<PriorityMax>(),
                )
                .with(Width::increase(width as usize));
        }
        let formatted_source = if include_source {
            format!("\nSource:\n{}", lexer.source)
        } else {
            "".to_string()
        };
        panic!(
            "Enderpy tokens do not match Python tokens.{}\n{}\n{} token mismatches found",
            formatted_source, table, num_mismatches
        );
    }

    fn check_tokens_match(
        python_token: PythonToken,
        enderpy_token: Token,
        lexer: &Lexer,
    ) -> Option<TokenMismatch> {
        let kind_matches = match python_token.kind {
            PythonKind::EndMarker => enderpy_token.kind == Kind::Eof,
            // For some reason, Python maintains a kind for these tokens but doesn't use them
            // during tokenization.
            // Instead, it slams keywords together into a generic Name kind.
            PythonKind::Name => {
                matches_python_name_token(python_token.value.as_str(), &enderpy_token.kind)
            }
            PythonKind::Number => matches!(
                enderpy_token.kind,
                Kind::Integer
                    | Kind::PointFloat
                    | Kind::ExponentFloat
                    | Kind::Binary
                    | Kind::Octal
                    | Kind::Hexadecimal
                    | Kind::ImaginaryPointFloat
                    | Kind::ImaginaryExponentFloat
                    | Kind::ImaginaryInteger
            ),
            // NOTE: The Python tokenizer doesn't appear to track differences in string modifiers.
            // For example, "hello"/u"hello"/r"hello" are all just String.
            PythonKind::String => matches!(
                enderpy_token.kind,
                Kind::StringLiteral | Kind::Bytes | Kind::RawBytes | Kind::Unicode
            ),
            PythonKind::NewLine => enderpy_token.kind == Kind::NewLine,
            PythonKind::Indent => enderpy_token.kind == Kind::Indent,
            PythonKind::Dedent => enderpy_token.kind == Kind::Dedent,
            PythonKind::LPar => enderpy_token.kind == Kind::LeftParen,
            PythonKind::RPar => enderpy_token.kind == Kind::RightParen,
            PythonKind::LSqb => enderpy_token.kind == Kind::LeftBrace,
            PythonKind::RSqb => enderpy_token.kind == Kind::RightBrace,
            PythonKind::Colon => enderpy_token.kind == Kind::Colon,
            PythonKind::Comma => enderpy_token.kind == Kind::Comma,
            PythonKind::Semi => enderpy_token.kind == Kind::SemiColon,
            PythonKind::Plus => enderpy_token.kind == Kind::Plus,
            PythonKind::Minus => enderpy_token.kind == Kind::Minus,
            PythonKind::Star => enderpy_token.kind == Kind::Mul,
            PythonKind::Slash => enderpy_token.kind == Kind::Div,
            PythonKind::VBar => enderpy_token.kind == Kind::BitOr,
            PythonKind::Amper => enderpy_token.kind == Kind::BitAnd,
            PythonKind::Less => enderpy_token.kind == Kind::Less,
            PythonKind::Greater => enderpy_token.kind == Kind::Greater,
            PythonKind::Equal => enderpy_token.kind == Kind::Assign,
            PythonKind::Dot => enderpy_token.kind == Kind::Dot,
            PythonKind::Percent => enderpy_token.kind == Kind::Mod,
            PythonKind::LBrace => enderpy_token.kind == Kind::LeftBracket,
            PythonKind::RBrace => enderpy_token.kind == Kind::RightBracket,
            PythonKind::EqEqual => enderpy_token.kind == Kind::Eq,
            PythonKind::NotEqual => enderpy_token.kind == Kind::NotEq,
            PythonKind::LessEqual => enderpy_token.kind == Kind::LessEq,
            PythonKind::GreaterEqual => enderpy_token.kind == Kind::GreaterEq,
            PythonKind::Tilde => enderpy_token.kind == Kind::BitNot,
            PythonKind::Circumflex => enderpy_token.kind == Kind::BitXor,
            PythonKind::LeftShift => enderpy_token.kind == Kind::LeftShift,
            PythonKind::RightShift => enderpy_token.kind == Kind::RightShift,
            PythonKind::DoubleStar => enderpy_token.kind == Kind::Pow,
            PythonKind::PlusEqual => enderpy_token.kind == Kind::AddAssign,
            PythonKind::MinEqual => enderpy_token.kind == Kind::SubAssign,
            PythonKind::StarEqual => enderpy_token.kind == Kind::MulAssign,
            PythonKind::SlashEqual => enderpy_token.kind == Kind::DivAssign,
            PythonKind::PercentEqual => enderpy_token.kind == Kind::ModAssign,
            PythonKind::AmperEqual => enderpy_token.kind == Kind::BitAndAssign,
            PythonKind::VBarEqual => enderpy_token.kind == Kind::BitOrAssign,
            PythonKind::CircumflexEqual => enderpy_token.kind == Kind::BitXorAssign,
            PythonKind::LeftShiftEqual => enderpy_token.kind == Kind::ShiftLeftAssign,
            PythonKind::RightShiftEqual => enderpy_token.kind == Kind::ShiftRightAssign,
            PythonKind::DoubleStarEqual => enderpy_token.kind == Kind::PowAssign,
            PythonKind::DoubleSlash => enderpy_token.kind == Kind::IntDiv,
            PythonKind::DoubleSlashEqual => enderpy_token.kind == Kind::IntDivAssign,
            PythonKind::At => enderpy_token.kind == Kind::MatrixMul,
            PythonKind::AtEqual => enderpy_token.kind == Kind::MatrixMulAssign,
            PythonKind::RArrow => enderpy_token.kind == Kind::Arrow,
            PythonKind::Ellipsis => enderpy_token.kind == Kind::Ellipsis,
            PythonKind::ColonEqual => enderpy_token.kind == Kind::Walrus,
            PythonKind::Exclamation => false, // doesn't exist
            // For some reason, Python maintains a kind for these tokens but doesn't use them
            // during tokenization.
            // Instead, it slams all operators together into a generic Op kind.
            PythonKind::Op => {
                matches_python_op_token(python_token.value.as_str(), &enderpy_token.kind)
            }
            PythonKind::Await => enderpy_token.kind == Kind::Await,
            PythonKind::Async => enderpy_token.kind == Kind::Async,
            PythonKind::TypeIgnore => false,  // doesn't exist
            PythonKind::TypeComment => false, // doesn't exist
            PythonKind::SoftKeyword => false, // doesn't exist
            PythonKind::FstringStart => matches!(
                enderpy_token.kind,
                Kind::FStringStart | Kind::RawFStringStart
            ),
            PythonKind::FstringMiddle => enderpy_token.kind == Kind::FStringMiddle,
            PythonKind::FstringEnd => enderpy_token.kind == Kind::FStringEnd,
            PythonKind::Comment => enderpy_token.kind == Kind::Comment,
            PythonKind::NL => enderpy_token.kind == Kind::NL,
            PythonKind::ErrorToken => {
                match python_token.value.as_str() {
                    // Python 3.11 chokes on these tokens.
                    "$" => enderpy_token.kind == Kind::Dollar,
                    "?" => enderpy_token.kind == Kind::QuestionMark,
                    "`" => enderpy_token.kind == Kind::BackTick,
                    _ => enderpy_token.kind == Kind::Error,
                }
            }
            PythonKind::Encoding => false, // doesn't exist
            PythonKind::NTokens => false,  // doesn't exist,
            PythonKind::NTOffset => false, // doesn't exist
        };
        if !kind_matches {
            return Some(TokenMismatch::WrongKind(python_token, enderpy_token));
        }

        let python_token_value = python_token.value.clone();
        let enderpy_token_value = enderpy_token.value.to_string();
        // The Python tokenizer sets values in a number of places where Enderpy simply relies
        // on kind to assume value. Handle those cases here.
        let value_matches =
            matches_python_name_token(python_token.value.as_str(), &enderpy_token.kind)
                || matches_python_op_token(python_token.value.as_str(), &enderpy_token.kind)
                || matches_python_indent_dedent_token(&python_token.kind, &enderpy_token.kind)
                || (python_token.kind == PythonKind::EndMarker && enderpy_token.kind == Kind::Eof)
                || (python_token.value.as_str() == "\n"
                    && (matches!(enderpy_token.kind, Kind::NewLine | Kind::NL)))
                || python_token_value == enderpy_token_value;
        if !value_matches {
            return Some(TokenMismatch::WrongValue(
                python_token,
                enderpy_token,
                python_token_value,
                enderpy_token_value,
            ));
        }

        let (enderpy_start_row, enderpy_start_col, enderpy_end_row, enderpy_end_col) =
            get_row_col_position(enderpy_token.start, enderpy_token.end, &lexer.line_starts);
        let python_token_start = python_token.start;
        let python_token_end = python_token.end;
        if enderpy_start_row != python_token_start.0
            || enderpy_start_col != python_token_start.1
            || enderpy_end_row != python_token_end.0
            || enderpy_end_col != python_token_end.1
        {
            return Some(TokenMismatch::WrongStartEnd(
                python_token,
                enderpy_token,
                python_token_start,
                python_token_end,
                (enderpy_start_row, enderpy_start_col),
                (enderpy_end_row, enderpy_end_col),
            ));
        }
        None
    }

    fn matches_python_name_token(python_token_value: &str, token_kind: &Kind) -> bool {
        match python_token_value {
            "if" => token_kind == &Kind::If,
            "elif" => token_kind == &Kind::Elif,
            "else" => token_kind == &Kind::Else,
            "False" => token_kind == &Kind::False,
            "None" => token_kind == &Kind::None,
            "True" => token_kind == &Kind::True,
            "and" => token_kind == &Kind::And,
            "as" => token_kind == &Kind::As,
            "assert" => token_kind == &Kind::Assert,
            "async" => token_kind == &Kind::Async,
            "await" => token_kind == &Kind::Await,
            "break" => token_kind == &Kind::Break,
            "class" => token_kind == &Kind::Class,
            "continue" => token_kind == &Kind::Continue,
            "def" => token_kind == &Kind::Def,
            "del" => token_kind == &Kind::Del,
            "except" => token_kind == &Kind::Except,
            "finally" => token_kind == &Kind::Finally,
            "for" => token_kind == &Kind::For,
            "from" => token_kind == &Kind::From,
            "global" => token_kind == &Kind::Global,
            "import" => token_kind == &Kind::Import,
            "in" => token_kind == &Kind::In,
            "is" => token_kind == &Kind::Is,
            "lambda" => token_kind == &Kind::Lambda,
            "nonlocal" => token_kind == &Kind::Nonlocal,
            "not" => token_kind == &Kind::Not,
            "or" => token_kind == &Kind::Or,
            "pass" => token_kind == &Kind::Pass,
            "raise" => token_kind == &Kind::Raise,
            "return" => token_kind == &Kind::Return,
            "try" => token_kind == &Kind::Try,
            "while" => token_kind == &Kind::While,
            "with" => token_kind == &Kind::With,
            "yield" => token_kind == &Kind::Yield,
            _ => token_kind == &Kind::Identifier,
        }
    }

    fn matches_python_op_token(python_token_value: &str, token_kind: &Kind) -> bool {
        match python_token_value {
            "!=" => token_kind == &Kind::NotEq,
            "$" => token_kind == &Kind::Dollar,
            "%" => token_kind == &Kind::Mod,
            "%=" => token_kind == &Kind::ModAssign,
            "&" => token_kind == &Kind::BitAnd,
            "&=" => token_kind == &Kind::BitAndAssign,
            "(" => token_kind == &Kind::LeftParen,
            ")" => token_kind == &Kind::RightParen,
            "*" => token_kind == &Kind::Mul,
            "**" => token_kind == &Kind::Pow,
            "**=" => token_kind == &Kind::PowAssign,
            "*=" => token_kind == &Kind::MulAssign,
            "+" => token_kind == &Kind::Plus,
            "+=" => token_kind == &Kind::AddAssign,
            "," => token_kind == &Kind::Comma,
            "-" => token_kind == &Kind::Minus,
            "-=" => token_kind == &Kind::SubAssign,
            "->" => token_kind == &Kind::Arrow,
            "." => token_kind == &Kind::Dot,
            "/" => token_kind == &Kind::Div,
            "//" => token_kind == &Kind::IntDiv,
            "//=" => token_kind == &Kind::IntDivAssign,
            "/=" => token_kind == &Kind::DivAssign,
            ":" => token_kind == &Kind::Colon,
            ":=" => token_kind == &Kind::Walrus,
            ";" => token_kind == &Kind::SemiColon,
            "<" => token_kind == &Kind::Less,
            "<<" => token_kind == &Kind::LeftShift,
            "<<=" => token_kind == &Kind::ShiftLeftAssign,
            "<=" => token_kind == &Kind::LessEq,
            "=" => token_kind == &Kind::Assign,
            "==" => token_kind == &Kind::Eq,
            ">" => token_kind == &Kind::Greater,
            ">=" => token_kind == &Kind::GreaterEq,
            ">>" => token_kind == &Kind::RightShift,
            ">>=" => token_kind == &Kind::ShiftRightAssign,
            "?" => token_kind == &Kind::QuestionMark,
            "@" => token_kind == &Kind::MatrixMul,
            "@=" => token_kind == &Kind::MatrixMulAssign,
            "[" => token_kind == &Kind::LeftBrace,
            "]" => token_kind == &Kind::RightBrace,
            "^" => token_kind == &Kind::BitXor,
            "^=" => token_kind == &Kind::BitXorAssign,
            "`" => token_kind == &Kind::BackTick,
            "{" => token_kind == &Kind::LeftBracket,
            "|" => token_kind == &Kind::BitOr,
            "|=" => token_kind == &Kind::BitOrAssign,
            "}" => token_kind == &Kind::RightBracket,
            "~" => token_kind == &Kind::BitNot,
            "..." => token_kind == &Kind::Ellipsis,
            _ => false,
        }
    }

    fn matches_python_indent_dedent_token(python_kind: &PythonKind, enderpy_kind: &Kind) -> bool {
        // TODO lex_python: There's no obvious way with the Python lexer to determine what is
        // considered one indent level. Instead, it simply stores the literal whitespace. This
        // makes it really difficult to determine whether indentation levels actually match
        // (without looking around at the larger context), so for now we'll just make sure the
        // Kind lines up.
        (python_kind == &PythonKind::Indent && enderpy_kind == &Kind::Indent)
            || (python_kind == &PythonKind::Dedent && enderpy_kind == &Kind::Dedent)
    }

    /// The Python tokenizer adds a cheeky newline to the end of the source, causing mismatches. We
    /// handle this by ignoring mismatches that meet all of the following criteria.
    /// - The mismatch type is `WrongKind`.
    /// - The Python kind is a known whitespace value.
    /// - The Enderpy kind is a EOF.
    /// - The only remaining Python tokens before EOF are known whitespace values.
    fn is_python_trailing_newline_mismatch(
        mismatch: &TokenMismatch,
        remaining_tokens: &[PythonToken],
    ) -> bool {
        if let TokenMismatch::WrongKind(python_token, enderpy_token) = mismatch {
            if !matches!(python_token.kind, PythonKind::NewLine | PythonKind::NL)
                || enderpy_token.kind != Kind::Eof
            {
                return false;
            }
            return remaining_tokens.iter().all(|t| {
                matches!(
                    t.kind,
                    PythonKind::NewLine
                        | PythonKind::NL
                        | PythonKind::Dedent
                        | PythonKind::EndMarker
                )
            });
        }
        false
    }

    /// Python 3.11 and earlier tokenizes fstrings as just.. strings.
    fn is_python_fstring_mismatch(
        mismatch: &TokenMismatch,
        remaining_tokens: &[Token],
        enderpy_index: &mut usize,
    ) -> bool {
        if let TokenMismatch::WrongKind(python_token, enderpy_token) = mismatch {
            if !matches!(
                enderpy_token.kind,
                Kind::FStringStart | Kind::RawFStringStart
            ) || python_token.kind != PythonKind::String
            {
                return false;
            }
            let mut num_skipped = 0;
            for token in remaining_tokens {
                num_skipped += 1;
                if matches!(token.kind, Kind::FStringEnd | Kind::Eof) {
                    break;
                }
            }
            *enderpy_index += num_skipped;
            return true;
        }
        false
    }
}<|MERGE_RESOLUTION|>--- conflicted
+++ resolved
@@ -320,17 +320,9 @@
 
     #[test]
     fn test_lex_other() {
-<<<<<<< HEAD
-        python_tokenize_test_lexer(
-            &["(a,
-
-)"],
-        );
-=======
         python_tokenize_test_lexer(&["(a,
-
-    )"]);
->>>>>>> 37547d8a
+          
+)"]);
     }
 
     #[test]
