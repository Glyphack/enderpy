use serde::{Deserialize, Serialize};

// Derived from:
// https://github.com/python/cpython/blob/main/Lib/token.py
#[allow(dead_code)]
#[derive(Debug, Serialize, Deserialize, Clone, PartialEq)]
#[serde(rename_all = "UPPERCASE")]
pub enum PythonKind {
    EndMarker,
    Name,
    Number,
    String,
    NewLine,
    Indent,
    Dedent,
    LPar,
    RPar,
    LSqb,
    RSqb,
    Colon,
    Comma,
    Semi,
    Plus,
    Minus,
    Star,
    Slash,
    VBar,
    Amper,
    Less,
    Greater,
    Equal,
    Dot,
    Percent,
    LBrace,
    RBrace,
    EqEqual,
    NotEqual,
    LessEqual,
    GreaterEqual,
    Tilde,
    Circumflex,
    LeftShift,
    RightShift,
    DoubleStar,
    PlusEqual,
    MinEqual,
    StarEqual,
    SlashEqual,
    PercentEqual,
    AmperEqual,
    VBarEqual,
    CircumflexEqual,
    LeftShiftEqual,
    RightShiftEqual,
    DoubleStarEqual,
    DoubleSlash,
    DoubleSlashEqual,
    At,
    AtEqual,
    RArrow,
    Ellipsis,
    ColonEqual,
    Exclamation,
    Op,
    Await,
    Async,
    #[serde(rename = "TYPE_IGNORE")]
    TypeIgnore,
    #[serde(rename = "TYPE_COMMENT")]
    TypeComment,
    #[serde(rename = "SOFT_KEYWORD")]
    SoftKeyword,
    #[serde(rename = "FSTRING_START")]
    FstringStart,
    #[serde(rename = "FSTRING_MIDDLE")]
    FstringMiddle,
    #[serde(rename = "FSTRING_END")]
    FstringEnd,
    Comment,
    NL,
    ErrorToken,
    Encoding,
    #[serde(rename = "N_TOKENS")]
    NTokens,
    #[serde(rename = "NT_OFFSET")]
    NTOffset,
}

#[derive(Debug, Serialize, Deserialize, Clone, PartialEq)]
pub struct PythonToken {
    kind: PythonKind,
    value: String,
    start: (u32, u32),
    end: (u32, u32),
}

#[cfg(test)]
mod tests {

    use super::*;
    use crate::get_row_col_position;
    use crate::token::Kind;
    use crate::{lexer::Lexer, token::Token};
    use miette::{bail, IntoDiagnostic, Result};
    use std::io::Write;
    use tabled::{
        builder::Builder,
        settings::peaker::PriorityMax,
        settings::{Style, Width},
    };

    use crate::runpython::{default_python_path, spawn_python_script_command};
    use terminal_size::{terminal_size, Width as TerminalWidth};

    fn lex_python_source(source: &str) -> Result<Vec<PythonToken>> {
        let mut process = spawn_python_script_command(
            "parser/lex_python.py",
            vec!["--stdin", "--output-format", "json"],
            default_python_path()?,
        )?;

        // Get process stdin and write the input string.
        if let Some(mut stdin) = process.stdin.take() {
            stdin.write_all(source.as_bytes()).into_diagnostic()?;
        } else {
            bail!("Failed to open stdin when running `parser/lex_python.py`");
        }
        // Get process stdout and parse result.
        let output = process.wait_with_output().into_diagnostic()?;
        let python_tokens: Vec<PythonToken> =
            serde_json::from_str(String::from_utf8_lossy(&output.stdout).as_ref())
                .into_diagnostic()?;
        Ok(python_tokens)
    }

    #[test]
    fn test_simple_compat() {
        let source = r#"
a: int = 1
print(a)
"#;
        let mut lexer = Lexer::new(source);
        let enderpy_tokens = lexer.lex();
        let python_tokens = lex_python_source(source).unwrap();
        assert_tokens_eq(python_tokens, enderpy_tokens, &lexer);
    }

    fn python_tokenize_test_lexer(inputs: &[&str]) {
        for test_input in inputs.iter() {
            let mut lexer = Lexer::new(test_input);
            let tokens = lexer.lex();
            let python_tokens = lex_python_source(test_input).unwrap();
            assert_tokens_eq(python_tokens, tokens, &lexer);
        }
    }

    #[test]
    fn test_lex_operators() {
        python_tokenize_test_lexer(&[
            "1+2",
            "a+b",
            "a + b",
            "+=2",
            "xX = 2",
            "if else elif",
            "()",
            "[]",
            "{}:",
            ".",
            ",",
            ";",
            "@",
            "=",
            "#",
            "$",
            "?",
            "`",
            "->",
            "+=",
            "-=",
            "*=",
            "/=",
            "%=",
            "@=",
            "&=",
            "|=",
            "^=",
            "//=",
            "<<=",
            ">>=",
            "**=",
            "**",
            "//",
            "<<",
            ">>",
            "+",
            "-",
            "*",
            "**",
            "/",
            "//",
            "%",
            "@",
            "<<",
            ">>",
            "&",
            "|",
            "^",
            "~",
            ":=",
            "<",
            ">",
            "<=",
            ">=",
            "==",
            "!=",
        ]);
    }

    #[test]
    fn test_lex_keywords() {
        python_tokenize_test_lexer(&[
            "False None True and as assert async await",
            "break class continue def del elif else except",
            "finally for from global if import in is lambda",
            "nonlocal not or pass raise return try while with yield",
        ]);
    }

    #[test]
    fn test_lex_identifiers() {
        python_tokenize_test_lexer(&["a", "a_a", "_a", "a_", "a_a_a", "a_a_"]);
    }

    #[test]
    fn test_lex_literals() {
        // Binary
        python_tokenize_test_lexer(&[
            "0b0", "0b1", "0b10", "0b11", "0b100", "0b101", "0b110", "0b111",
        ]);

        // Octal
        python_tokenize_test_lexer(&["0o0", "0o1", "0o2", "0o3", "0o4", "0o5", "0o6", "0o7"]);

        // Hexadecimal
        python_tokenize_test_lexer(&[
            "0x0", "0x1", "0x2", "0x3", "0x4", "0x5", "0x6", "0x7", "0x8", "0x9", "0xa", "0xb",
            "0xc", "0xd", "0xe", "0xf", "0xA", "0xB", "0xC", "0xD", "0xE", "0xF",
        ]);

        // Point float
        python_tokenize_test_lexer(&["0.0 0.1 00.0 00.1 0.1j 0.01J"]);

        // Exponent float
        python_tokenize_test_lexer(&["0e0 0e-1 0e+2 0e+3j 0e+3J"]);

        // Integer
        python_tokenize_test_lexer(&["11 33 1j 1_000_000j"]);

        // Strings
        python_tokenize_test_lexer(&[
            "\"hello\"  ",
            "\"world\"",
            "\"\"",
            "a = \"hello\"",
            "'hello'",
            "\"\"\"hello\"\"\"",
            "'''hello'''",
        ]);

        // Bytes
        python_tokenize_test_lexer(&[
            "b\"hello\"",
            "b\"world\"",
            "b\"\"",
            "a = b\"hello\"",
            "b'hello'",
            "b\"\"\"hello\"\"\"",
            "b'''hello'''",
        ]);

        // Raw strings
        python_tokenize_test_lexer(&[
            "r\"hello\"",
            "r\"world\"",
            "r\"\"",
            "a = r\"hello\"",
            "r'hello'",
            "r\"\"\"hello\"\"\"",
            "r'''hello'''",
        ]);

        // Raw bytes
        python_tokenize_test_lexer(&[
            "rb\"hello\"",
            "rb\"world\"",
            "rb\"\"",
            "a = rb\"hello\"",
            "rb'hello'",
            "rb\"\"\"hello\"\"\"",
            "rb'''hello'''",
        ]);

        // Unicode strings
        python_tokenize_test_lexer(&[
            "u\"hello\"",
            "u\"world\"",
            "u\"\"",
            "a = u\"hello\"",
            "u'hello'",
            "u\"\"\"hello\"\"\"",
            "u'''hello'''",
        ]);
    }

    #[test]
    fn test_lex_imports() {
        python_tokenize_test_lexer(&["import a", "import a.b", "import a.b.c", "import a from b"]);
    }

    #[test]
    fn test_lex_other() {
        python_tokenize_test_lexer(&["(a,
<<<<<<< HEAD

=======
          
>>>>>>> a4bd1be9
)"]);
    }

    #[test]
    fn test_lex_indentation() {
        python_tokenize_test_lexer(&[
            "if True:
            pass\n",
            "if True:
    pass
else:
    pass",
            "if True:
    if True:
        pass
def",
            "def f(x):
    y = z

    print(y)
",
            "if a:

    f = c

    # Path: test_local.py
",
        ]);
    }

    #[test]
    fn test_lex_fstring() {
        python_tokenize_test_lexer(&[
            "f\"hello\"",
            "f'hello_{var}'",
            "f\"world\"",
            "f\"\"",
            "a = f\"hello\"",
            "f\"\"\"hello\"\"\"",
            "f'''hello'''",
            // TODO lex_python: Python lexes these poorly.
            // "f\"{{hey}}\"",
            // "f\"oh_{{hey}}\"",
            "f'a' 'c'",
            // TODO lex_python: Python 3.11 chokes on this input.
            // "f'hello_{f'''{a}'''}'",
        ]);

        // Raw F-strings
        python_tokenize_test_lexer(&[
            "rf\"hello\"",
            "rf\"world\"",
            "rf\"\"",
            "a = rf\"hello\"",
            "rf'hello_{var}'",
            "rf\"\"\"hello\"\"\"",
            "rf'''hello'''",
        ]);
    }

    #[test]
    fn test_lex_ellipsis() {
        python_tokenize_test_lexer(&[
            "...",
            "def a():
    ...",
        ]);
    }

    #[test]
    fn test_logical_and_physical_lines() {
        python_tokenize_test_lexer(&[
            // This case the first line should have physical line
            "
a: int = 1
print(a)
",
        ]);
    }

    #[test]
    #[should_panic]
    fn test_lex_unterminated_string_double_quotes() {
        python_tokenize_test_lexer(&["\"hello", "'hello", "'''hello''", "'''hello'"]);
    }

    enum TokenMismatch {
        MissingToken(Option<PythonToken>, Option<Token>),
        WrongKind(PythonToken, Token),
        WrongValue(PythonToken, Token, String, String),
        WrongStartEnd(
            PythonToken,
            Token,
            (u32, u32),
            (u32, u32),
            (u32, u32),
            (u32, u32),
        ),
    }

    fn assert_tokens_eq(
        python_tokens: Vec<PythonToken>,
        enderpy_tokens: Vec<Token>,
        lexer: &Lexer,
    ) {
        let num_python_tokens = python_tokens.len();
        let num_enderpy_tokens = enderpy_tokens.len();
        let mut mismatches: Vec<TokenMismatch> = vec![];
        let mut python_index = 0;
        let mut enderpy_index = 0;
        while python_index < num_python_tokens || enderpy_index < num_enderpy_tokens {
            let python_token = if python_index > num_python_tokens - 1 {
                None
            } else {
                Some(python_tokens[python_index].clone())
            };
            let enderpy_token = if enderpy_index > num_enderpy_tokens - 1 {
                None
            } else {
                Some(enderpy_tokens[enderpy_index].clone())
            };
            if python_token.is_none() || enderpy_token.is_none() {
                mismatches.push(TokenMismatch::MissingToken(python_token, enderpy_token));
            } else {
                let python_token = python_token.unwrap();
                let enderpy_token = enderpy_token.unwrap();
                if let Some(mismatch) = check_tokens_match(python_token, enderpy_token, lexer) {
                    if is_python_trailing_newline_mismatch(
                        &mismatch,
                        &python_tokens[python_index + 1..],
                    ) {
                        // If we found Python's trailing newline, we've read the end of file.
                        break;
                    } else if is_python_fstring_mismatch(
                        &mismatch,
                        &enderpy_tokens[enderpy_index + 1..],
                        &mut enderpy_index, // <-- `enderpy_index` may be updated
                    ) {
                        // Nothing, but don't add the mismatch.
                    } else {
                        mismatches.push(mismatch);
                    }
                }
            }
            python_index += 1;
            enderpy_index += 1;
        }
        if mismatches.is_empty() {
            return;
        }

        let include_source = std::env::var("INCLUDE_SOURCE").is_ok();
        let include_all_tokens = std::env::var("INCLUDE_ALL_TOKENS").is_ok();

        let mut table_builder = Builder::default();
        // Add the table header.
        let header = vec!["Python token", "Enderpy token", "Failure"];
        table_builder.push_record(header);
        // Add the table rows. Each row represents a lexer token mismatch.
        let num_mismatches = mismatches.len();
        for mismatch in mismatches {
            let mut row: Vec<String> = vec![];
            let (python_token, enderpy_token, message) = match mismatch {
                TokenMismatch::MissingToken(python_token, enderpy_token) => {
                    (python_token, enderpy_token, "Missing token".to_string())
                }
                TokenMismatch::WrongKind(python_token, enderpy_token) => {
                    let message = format!(
                        "Wrong token kind.\nPython: {:?}\nEnderpy: {:?}",
                        python_token.kind, enderpy_token.kind
                    );
                    (Some(python_token), Some(enderpy_token), message)
                }
                TokenMismatch::WrongValue(
                    python_token,
                    enderpy_token,
                    expected_value,
                    actual_value,
                ) => (
                    Some(python_token),
                    Some(enderpy_token),
                    format!(
                        "Wrong token value.\nPython: {:?}\nEnderpy: {:?}",
                        expected_value, actual_value
                    ),
                ),
                TokenMismatch::WrongStartEnd(
                    python_token,
                    enderpy_token,
                    expected_start,
                    expected_end,
                    actual_start,
                    actual_end,
                ) => (
                    Some(python_token),
                    Some(enderpy_token),
                    format!(
                        "Wrong token start/end offset.\nPython: {:?} - {:?}\nEnderpy: {:?} - {:?}",
                        expected_start, expected_end, actual_start, actual_end,
                    ),
                ),
            };
            if include_all_tokens {
                row.extend_from_slice(&[
                    python_tokens
                        .iter()
                        .map(|token| {
                            let is_this_token =
                                python_token.as_ref().is_some_and(|tok| tok == token);
                            format!("{}{:?}", if is_this_token { "→ " } else { "" }, token)
                        })
                        .collect::<Vec<String>>()
                        .join("\n"),
                    enderpy_tokens
                        .iter()
                        .map(|token| {
                            let is_this_token =
                                enderpy_token.as_ref().is_some_and(|tok| tok == token);
                            format!("{}{:?}", if is_this_token { "→ " } else { "" }, token)
                        })
                        .collect::<Vec<String>>()
                        .join("\n"),
                    message,
                ]);
            } else {
                row.extend_from_slice(&[
                    python_token.map_or("None".to_string(), |t| format!("{:?}", t)),
                    enderpy_token.map_or("None".to_string(), |t| format!("{:?}", t)),
                    message,
                ]);
            }
            table_builder.push_record(row);
        }
        let mut table = table_builder.build();
        table.with(Style::modern());
        // If run in a terminal, don't expand table beyond terminal width.
        if let Some((TerminalWidth(width), _)) = terminal_size() {
            table
                .with(
                    Width::wrap(width as usize)
                        .keep_words()
                        .priority::<PriorityMax>(),
                )
                .with(Width::increase(width as usize));
        }
        let formatted_source = if include_source {
            format!("\nSource:\n{}", lexer.source)
        } else {
            "".to_string()
        };
        panic!(
            "Enderpy tokens do not match Python tokens.{}\n{}\n{} token mismatches found",
            formatted_source, table, num_mismatches
        );
    }

    fn check_tokens_match(
        python_token: PythonToken,
        enderpy_token: Token,
        lexer: &Lexer,
    ) -> Option<TokenMismatch> {
        let kind_matches = match python_token.kind {
            PythonKind::EndMarker => enderpy_token.kind == Kind::Eof,
            // For some reason, Python maintains a kind for these tokens but doesn't use them
            // during tokenization.
            // Instead, it slams keywords together into a generic Name kind.
            PythonKind::Name => {
                matches_python_name_token(python_token.value.as_str(), &enderpy_token.kind)
            }
            PythonKind::Number => matches!(
                enderpy_token.kind,
                Kind::Integer
                    | Kind::PointFloat
                    | Kind::ExponentFloat
                    | Kind::Binary
                    | Kind::Octal
                    | Kind::Hexadecimal
                    | Kind::ImaginaryPointFloat
                    | Kind::ImaginaryExponentFloat
                    | Kind::ImaginaryInteger
            ),
            // NOTE: The Python tokenizer doesn't appear to track differences in string modifiers.
            // For example, "hello"/u"hello"/r"hello" are all just String.
            PythonKind::String => matches!(
                enderpy_token.kind,
                Kind::StringLiteral | Kind::Bytes | Kind::RawBytes | Kind::Unicode
            ),
            PythonKind::NewLine => enderpy_token.kind == Kind::NewLine,
            PythonKind::Indent => enderpy_token.kind == Kind::Indent,
            PythonKind::Dedent => enderpy_token.kind == Kind::Dedent,
            PythonKind::LPar => enderpy_token.kind == Kind::LeftParen,
            PythonKind::RPar => enderpy_token.kind == Kind::RightParen,
            PythonKind::LSqb => enderpy_token.kind == Kind::LeftBrace,
            PythonKind::RSqb => enderpy_token.kind == Kind::RightBrace,
            PythonKind::Colon => enderpy_token.kind == Kind::Colon,
            PythonKind::Comma => enderpy_token.kind == Kind::Comma,
            PythonKind::Semi => enderpy_token.kind == Kind::SemiColon,
            PythonKind::Plus => enderpy_token.kind == Kind::Plus,
            PythonKind::Minus => enderpy_token.kind == Kind::Minus,
            PythonKind::Star => enderpy_token.kind == Kind::Mul,
            PythonKind::Slash => enderpy_token.kind == Kind::Div,
            PythonKind::VBar => enderpy_token.kind == Kind::BitOr,
            PythonKind::Amper => enderpy_token.kind == Kind::BitAnd,
            PythonKind::Less => enderpy_token.kind == Kind::Less,
            PythonKind::Greater => enderpy_token.kind == Kind::Greater,
            PythonKind::Equal => enderpy_token.kind == Kind::Assign,
            PythonKind::Dot => enderpy_token.kind == Kind::Dot,
            PythonKind::Percent => enderpy_token.kind == Kind::Mod,
            PythonKind::LBrace => enderpy_token.kind == Kind::LeftBracket,
            PythonKind::RBrace => enderpy_token.kind == Kind::RightBracket,
            PythonKind::EqEqual => enderpy_token.kind == Kind::Eq,
            PythonKind::NotEqual => enderpy_token.kind == Kind::NotEq,
            PythonKind::LessEqual => enderpy_token.kind == Kind::LessEq,
            PythonKind::GreaterEqual => enderpy_token.kind == Kind::GreaterEq,
            PythonKind::Tilde => enderpy_token.kind == Kind::BitNot,
            PythonKind::Circumflex => enderpy_token.kind == Kind::BitXor,
            PythonKind::LeftShift => enderpy_token.kind == Kind::LeftShift,
            PythonKind::RightShift => enderpy_token.kind == Kind::RightShift,
            PythonKind::DoubleStar => enderpy_token.kind == Kind::Pow,
            PythonKind::PlusEqual => enderpy_token.kind == Kind::AddAssign,
            PythonKind::MinEqual => enderpy_token.kind == Kind::SubAssign,
            PythonKind::StarEqual => enderpy_token.kind == Kind::MulAssign,
            PythonKind::SlashEqual => enderpy_token.kind == Kind::DivAssign,
            PythonKind::PercentEqual => enderpy_token.kind == Kind::ModAssign,
            PythonKind::AmperEqual => enderpy_token.kind == Kind::BitAndAssign,
            PythonKind::VBarEqual => enderpy_token.kind == Kind::BitOrAssign,
            PythonKind::CircumflexEqual => enderpy_token.kind == Kind::BitXorAssign,
            PythonKind::LeftShiftEqual => enderpy_token.kind == Kind::ShiftLeftAssign,
            PythonKind::RightShiftEqual => enderpy_token.kind == Kind::ShiftRightAssign,
            PythonKind::DoubleStarEqual => enderpy_token.kind == Kind::PowAssign,
            PythonKind::DoubleSlash => enderpy_token.kind == Kind::IntDiv,
            PythonKind::DoubleSlashEqual => enderpy_token.kind == Kind::IntDivAssign,
            PythonKind::At => enderpy_token.kind == Kind::MatrixMul,
            PythonKind::AtEqual => enderpy_token.kind == Kind::MatrixMulAssign,
            PythonKind::RArrow => enderpy_token.kind == Kind::Arrow,
            PythonKind::Ellipsis => enderpy_token.kind == Kind::Ellipsis,
            PythonKind::ColonEqual => enderpy_token.kind == Kind::Walrus,
            PythonKind::Exclamation => false, // doesn't exist
            // For some reason, Python maintains a kind for these tokens but doesn't use them
            // during tokenization.
            // Instead, it slams all operators together into a generic Op kind.
            PythonKind::Op => {
                matches_python_op_token(python_token.value.as_str(), &enderpy_token.kind)
            }
            PythonKind::Await => enderpy_token.kind == Kind::Await,
            PythonKind::Async => enderpy_token.kind == Kind::Async,
            PythonKind::TypeIgnore => false,  // doesn't exist
            PythonKind::TypeComment => false, // doesn't exist
            PythonKind::SoftKeyword => false, // doesn't exist
            PythonKind::FstringStart => matches!(
                enderpy_token.kind,
                Kind::FStringStart | Kind::RawFStringStart
            ),
            PythonKind::FstringMiddle => enderpy_token.kind == Kind::FStringMiddle,
            PythonKind::FstringEnd => enderpy_token.kind == Kind::FStringEnd,
            PythonKind::Comment => enderpy_token.kind == Kind::Comment,
            PythonKind::NL => enderpy_token.kind == Kind::NL,
            PythonKind::ErrorToken => {
                match python_token.value.as_str() {
                    // Python 3.11 chokes on these tokens.
                    "$" => enderpy_token.kind == Kind::Dollar,
                    "?" => enderpy_token.kind == Kind::QuestionMark,
                    "`" => enderpy_token.kind == Kind::BackTick,
                    _ => enderpy_token.kind == Kind::Error,
                }
            }
            PythonKind::Encoding => false, // doesn't exist
            PythonKind::NTokens => false,  // doesn't exist,
            PythonKind::NTOffset => false, // doesn't exist
        };
        if !kind_matches {
            return Some(TokenMismatch::WrongKind(python_token, enderpy_token));
        }

        let python_token_value = python_token.value.clone();
        let enderpy_token_value = enderpy_token.value.to_string();
        // The Python tokenizer sets values in a number of places where Enderpy simply relies
        // on kind to assume value. Handle those cases here.
        let value_matches =
            matches_python_name_token(python_token.value.as_str(), &enderpy_token.kind)
                || matches_python_op_token(python_token.value.as_str(), &enderpy_token.kind)
                || matches_python_indent_dedent_token(&python_token.kind, &enderpy_token.kind)
                || (python_token.kind == PythonKind::EndMarker && enderpy_token.kind == Kind::Eof)
                || (python_token.value.as_str() == "\n"
                    && (matches!(enderpy_token.kind, Kind::NewLine | Kind::NL)))
                || python_token_value == enderpy_token_value;
        if !value_matches {
            return Some(TokenMismatch::WrongValue(
                python_token,
                enderpy_token,
                python_token_value,
                enderpy_token_value,
            ));
        }

        let (enderpy_start_row, enderpy_start_col, enderpy_end_row, enderpy_end_col) =
            get_row_col_position(enderpy_token.start, enderpy_token.end, &lexer.line_starts);
        let python_token_start = python_token.start;
        let python_token_end = python_token.end;
        if enderpy_start_row != python_token_start.0
            || enderpy_start_col != python_token_start.1
            || enderpy_end_row != python_token_end.0
            || enderpy_end_col != python_token_end.1
        {
            return Some(TokenMismatch::WrongStartEnd(
                python_token,
                enderpy_token,
                python_token_start,
                python_token_end,
                (enderpy_start_row, enderpy_start_col),
                (enderpy_end_row, enderpy_end_col),
            ));
        }
        None
    }

    fn matches_python_name_token(python_token_value: &str, token_kind: &Kind) -> bool {
        match python_token_value {
            "if" => token_kind == &Kind::If,
            "elif" => token_kind == &Kind::Elif,
            "else" => token_kind == &Kind::Else,
            "False" => token_kind == &Kind::False,
            "None" => token_kind == &Kind::None,
            "True" => token_kind == &Kind::True,
            "and" => token_kind == &Kind::And,
            "as" => token_kind == &Kind::As,
            "assert" => token_kind == &Kind::Assert,
            "async" => token_kind == &Kind::Async,
            "await" => token_kind == &Kind::Await,
            "break" => token_kind == &Kind::Break,
            "class" => token_kind == &Kind::Class,
            "continue" => token_kind == &Kind::Continue,
            "def" => token_kind == &Kind::Def,
            "del" => token_kind == &Kind::Del,
            "except" => token_kind == &Kind::Except,
            "finally" => token_kind == &Kind::Finally,
            "for" => token_kind == &Kind::For,
            "from" => token_kind == &Kind::From,
            "global" => token_kind == &Kind::Global,
            "import" => token_kind == &Kind::Import,
            "in" => token_kind == &Kind::In,
            "is" => token_kind == &Kind::Is,
            "lambda" => token_kind == &Kind::Lambda,
            "nonlocal" => token_kind == &Kind::Nonlocal,
            "not" => token_kind == &Kind::Not,
            "or" => token_kind == &Kind::Or,
            "pass" => token_kind == &Kind::Pass,
            "raise" => token_kind == &Kind::Raise,
            "return" => token_kind == &Kind::Return,
            "try" => token_kind == &Kind::Try,
            "while" => token_kind == &Kind::While,
            "with" => token_kind == &Kind::With,
            "yield" => token_kind == &Kind::Yield,
            _ => token_kind == &Kind::Identifier,
        }
    }

    fn matches_python_op_token(python_token_value: &str, token_kind: &Kind) -> bool {
        match python_token_value {
            "!=" => token_kind == &Kind::NotEq,
            "$" => token_kind == &Kind::Dollar,
            "%" => token_kind == &Kind::Mod,
            "%=" => token_kind == &Kind::ModAssign,
            "&" => token_kind == &Kind::BitAnd,
            "&=" => token_kind == &Kind::BitAndAssign,
            "(" => token_kind == &Kind::LeftParen,
            ")" => token_kind == &Kind::RightParen,
            "*" => token_kind == &Kind::Mul,
            "**" => token_kind == &Kind::Pow,
            "**=" => token_kind == &Kind::PowAssign,
            "*=" => token_kind == &Kind::MulAssign,
            "+" => token_kind == &Kind::Plus,
            "+=" => token_kind == &Kind::AddAssign,
            "," => token_kind == &Kind::Comma,
            "-" => token_kind == &Kind::Minus,
            "-=" => token_kind == &Kind::SubAssign,
            "->" => token_kind == &Kind::Arrow,
            "." => token_kind == &Kind::Dot,
            "/" => token_kind == &Kind::Div,
            "//" => token_kind == &Kind::IntDiv,
            "//=" => token_kind == &Kind::IntDivAssign,
            "/=" => token_kind == &Kind::DivAssign,
            ":" => token_kind == &Kind::Colon,
            ":=" => token_kind == &Kind::Walrus,
            ";" => token_kind == &Kind::SemiColon,
            "<" => token_kind == &Kind::Less,
            "<<" => token_kind == &Kind::LeftShift,
            "<<=" => token_kind == &Kind::ShiftLeftAssign,
            "<=" => token_kind == &Kind::LessEq,
            "=" => token_kind == &Kind::Assign,
            "==" => token_kind == &Kind::Eq,
            ">" => token_kind == &Kind::Greater,
            ">=" => token_kind == &Kind::GreaterEq,
            ">>" => token_kind == &Kind::RightShift,
            ">>=" => token_kind == &Kind::ShiftRightAssign,
            "?" => token_kind == &Kind::QuestionMark,
            "@" => token_kind == &Kind::MatrixMul,
            "@=" => token_kind == &Kind::MatrixMulAssign,
            "[" => token_kind == &Kind::LeftBrace,
            "]" => token_kind == &Kind::RightBrace,
            "^" => token_kind == &Kind::BitXor,
            "^=" => token_kind == &Kind::BitXorAssign,
            "`" => token_kind == &Kind::BackTick,
            "{" => token_kind == &Kind::LeftBracket,
            "|" => token_kind == &Kind::BitOr,
            "|=" => token_kind == &Kind::BitOrAssign,
            "}" => token_kind == &Kind::RightBracket,
            "~" => token_kind == &Kind::BitNot,
            "..." => token_kind == &Kind::Ellipsis,
            _ => false,
        }
    }

    fn matches_python_indent_dedent_token(python_kind: &PythonKind, enderpy_kind: &Kind) -> bool {
        // TODO lex_python: There's no obvious way with the Python lexer to determine what is
        // considered one indent level. Instead, it simply stores the literal whitespace. This
        // makes it really difficult to determine whether indentation levels actually match
        // (without looking around at the larger context), so for now we'll just make sure the
        // Kind lines up.
        (python_kind == &PythonKind::Indent && enderpy_kind == &Kind::Indent)
            || (python_kind == &PythonKind::Dedent && enderpy_kind == &Kind::Dedent)
    }

    /// The Python tokenizer adds a cheeky newline to the end of the source, causing mismatches. We
    /// handle this by ignoring mismatches that meet all of the following criteria.
    /// - The mismatch type is `WrongKind`.
    /// - The Python kind is a known whitespace value.
    /// - The Enderpy kind is a EOF.
    /// - The only remaining Python tokens before EOF are known whitespace values.
    fn is_python_trailing_newline_mismatch(
        mismatch: &TokenMismatch,
        remaining_tokens: &[PythonToken],
    ) -> bool {
        if let TokenMismatch::WrongKind(python_token, enderpy_token) = mismatch {
            if !matches!(python_token.kind, PythonKind::NewLine | PythonKind::NL)
                || enderpy_token.kind != Kind::Eof
            {
                return false;
            }
            return remaining_tokens.iter().all(|t| {
                matches!(
                    t.kind,
                    PythonKind::NewLine
                        | PythonKind::NL
                        | PythonKind::Dedent
                        | PythonKind::EndMarker
                )
            });
        }
        false
    }

    /// Python 3.11 and earlier tokenizes fstrings as just.. strings.
    fn is_python_fstring_mismatch(
        mismatch: &TokenMismatch,
        remaining_tokens: &[Token],
        enderpy_index: &mut usize,
    ) -> bool {
        if let TokenMismatch::WrongKind(python_token, enderpy_token) = mismatch {
            if !matches!(
                enderpy_token.kind,
                Kind::FStringStart | Kind::RawFStringStart
            ) || python_token.kind != PythonKind::String
            {
                return false;
            }
            let mut num_skipped = 0;
            for token in remaining_tokens {
                num_skipped += 1;
                if matches!(token.kind, Kind::FStringEnd | Kind::Eof) {
                    break;
                }
            }
            *enderpy_index += num_skipped;
            return true;
        }
        false
    }
}<|MERGE_RESOLUTION|>--- conflicted
+++ resolved
@@ -321,12 +321,8 @@
     #[test]
     fn test_lex_other() {
         python_tokenize_test_lexer(&["(a,
-<<<<<<< HEAD
-
-=======
-          
->>>>>>> a4bd1be9
-)"]);
+
+    )"]);
     }
 
     #[test]
