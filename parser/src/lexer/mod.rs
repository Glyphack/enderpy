pub mod compat;

use unicode_id_start::{is_id_continue, is_id_start};

use crate::{
    error::LexError,
    token::{Kind, Token, TokenValue},
};

#[derive(Debug, Clone, Copy)]
enum StringQuotation {
    Single,
    Double,
    TripleSingle,
    TripleDouble,
}

impl StringQuotation {
    pub fn new(quote: char, count: u8) -> Self {
        if quote == '\'' {
            match count {
                1 => return Self::Single,
                3 => return Self::TripleSingle,
                _ => panic!("Invalid quotation string: {}", quote),
            }
        } else if quote == '"' {
            match count {
                1 => return Self::Double,
                3 => return Self::TripleDouble,
                _ => panic!("Invalid quotation string: {}", quote),
            }
        }
        panic!("Invalid quotation string: {}", quote);
    }
}

#[derive(Debug, Clone, Copy)]
enum TokenizationMode {
    Fstring((u8, StringQuotation)),
    FstringFormatSpecifier,
    PythonWithinFstring(u8),
}

#[derive(Debug, Clone)]
pub struct Lexer<'a> {
    /// The source code
    source: &'a str,
    /// The current position in the source code
    current: u32,
    current_line: u16,
    /// Keeps track of whether the lexer is at the start of a line
    start_of_line: bool,
    /// keeps track of the indentation level
    /// the first element is always 0
    /// because the first line is always at indentation level 0
    indent_stack: Vec<usize>,
    nesting: u8,
    tokenization_mode_stack: Vec<TokenizationMode>,
    // When not zero lexer is in de indent mode
    next_token_is_dedent: u8,
    /// Array of all line starts offsets. Starts from line 0
    pub line_starts: Vec<u32>,
    peak_mode: bool,

    /// Previous token was a Newline token
    non_logical_line_state: bool,
    /// Cursor at position after the indentation in line
    indented: bool,
}

impl<'a> Lexer<'a> {
    pub fn new(source: &'a str) -> Self {
        Self {
            source,
            current: 0,
            current_line: 1,
            start_of_line: true,
            indent_stack: vec![0],
            nesting: 0,
            tokenization_mode_stack: vec![],
            next_token_is_dedent: 0,
            line_starts: vec![0],
            peak_mode: false,
            non_logical_line_state: true,
            indented: false,
        }
    }

    pub fn lex(&mut self) -> Vec<Token> {
        let mut tokens = vec![];
        loop {
            let token = self.next_token();
            if token.kind == Kind::Eof {
                tokens.push(token);
                break;
            }
            tokens.push(token);
        }
        tokens
    }

    pub fn next_token(&mut self) -> Token {
        if self.next_token_is_dedent > 0 {
            self.next_token_is_dedent -= 1;
            return Token {
                kind: Kind::Dedent,
                value: TokenValue::None,
                start: self.current,
                end: self.current,
            };
        }

        let start = self.current;
        let kind = match self.next_kind() {
            Ok(kind) => kind,
            Err(e) => {
                panic!("Invalid token {e}");
            }
        };

        if matches!(
            kind,
            Kind::RightParen | Kind::RightBrace | Kind::RightBracket
        ) {
            self.nesting -= 1;
        } else if matches!(kind, Kind::LeftParen | Kind::LeftBrace | Kind::LeftBracket) {
            self.nesting += 1;
        }

        // Ignore whitespace
        if kind == Kind::WhiteSpace {
            return self.next_token();
        }

        if kind != Kind::Comment && kind != Kind::NL && kind != Kind::Dedent {
            self.non_logical_line_state = kind == Kind::NewLine;
        }
        let value = self.parse_token_value(kind, start);
        let end = self.current;

        if kind == Kind::NewLine || kind == Kind::NL {
            self.line_starts.push(self.current);
        }

        Token {
            kind,
            value,
            start,
            end,
        }
    }

    // peek_token is a side-effect free version of next_token
    pub fn peek_token(&mut self) -> Token {
        let current = self.current;
        let current_line = self.current_line;
        let nesting = self.nesting;
        let start_of_line = self.start_of_line;
        let next_token_is_dedent = self.next_token_is_dedent;
        let prev_token_newline = self.non_logical_line_state;
        let indented = self.indented;
        self.peak_mode = true;
        let token = self.next_token();
        self.indented = indented;
        self.non_logical_line_state = prev_token_newline;
        self.peak_mode = false;
        self.current = current;
        self.current_line = current_line;
        self.nesting = nesting;
        self.start_of_line = start_of_line;
        self.next_token_is_dedent = next_token_is_dedent;
        token
    }

    // https://peps.python.org/pep-0701/#how-to-produce-these-new-tokens
    fn next_fstring_token(&mut self, str_finisher: StringQuotation, _fstring_nesting: u8) -> Kind {
        let mut read_chars = false;
        loop {
            let peeked_char = self.peek();
            let double_peek = self.double_peek();
            if peeked_char == Some('{') && peeked_char == double_peek {
                self.next();
                self.next();
                read_chars = true;
                continue;
            }
            if peeked_char == Some('{') && peeked_char != double_peek {
                if read_chars {
                    if !self.peak_mode {
                        self.tokenization_mode_stack
                            .push(TokenizationMode::PythonWithinFstring(self.nesting + 1));
                    }
                    return Kind::FStringMiddle;
                } else {
                    if !self.peak_mode {
                        self.tokenization_mode_stack
                            .push(TokenizationMode::PythonWithinFstring(self.nesting + 1));
                    }
                    self.next();
                    return Kind::LeftBracket;
                }
            }

            let Some(curr) = self.next() else {
                panic!("eof while parsing fstring")
            };
            read_chars = true;

            match str_finisher {
                StringQuotation::Single => {
                    if self.peek() == Some('\'') {
                        return Kind::FStringMiddle;
                    }
                    if curr == '\'' {
                        if !self.peak_mode {
                            let last = self.tokenization_mode_stack.pop();
                            assert!(matches!(last, Some(TokenizationMode::Fstring(_))))
                        }
                        return Kind::FStringEnd;
                    }
                }
                StringQuotation::Double => {
                    if self.peek() == Some('"') {
                        return Kind::FStringMiddle;
                    }
                    if curr == '"' {
                        if !self.peak_mode {
                            let last = self.tokenization_mode_stack.pop();
                            assert!(matches!(last, Some(TokenizationMode::Fstring(_))))
                        }
                        return Kind::FStringEnd;
                    }
                }
                StringQuotation::TripleSingle => {
                    if self.peek() == Some('\'')
                        && self.peek() == self.double_peek()
                        && self.peek() == self.triple_peek()
                    {
                        return Kind::FStringMiddle;
                    }

                    if curr == '\''
                        && self.peek() == Some(curr)
                        && self.peek() == self.double_peek()
                    {
                        if !self.peak_mode {
                            let last = self.tokenization_mode_stack.pop();
                            assert!(matches!(last, Some(TokenizationMode::Fstring(_))))
                        }
                        self.double_next();
                        return Kind::FStringEnd;
                    }
                }
                StringQuotation::TripleDouble => {
                    if self.peek() == Some('\"')
                        && self.peek() == self.double_peek()
                        && self.peek() == self.triple_peek()
                    {
                        return Kind::FStringMiddle;
                    }
                    if curr == '"' && self.peek() == Some(curr) && self.peek() == self.double_peek()
                    {
                        if !self.peak_mode {
                            let last = self.tokenization_mode_stack.pop();
                            assert!(matches!(last, Some(TokenizationMode::Fstring(_))))
                        }
                        self.double_next();
                        return Kind::FStringEnd;
                    }
                }
            }
        }
    }

    fn next_kind(&mut self) -> Result<Kind, LexError> {
<<<<<<< HEAD
        if self.start_of_line {
            self.line_starts.push(self.current);
=======
        if self.start_of_line && self.nesting == 0 {
>>>>>>> 37547d8a
            if let Some(indent_kind) = self.match_indentation()? {
                self.start_of_line = false;
                return Ok(indent_kind);
            }
        }

        if let Some(mode) = self.tokenization_mode_stack.last() {
            match mode {
                TokenizationMode::Fstring((fstring_nesting, fstrin_ending)) => {
                    return Ok(self.next_fstring_token(*fstrin_ending, *fstring_nesting))
                }
                TokenizationMode::FstringFormatSpecifier => {
                    let mut read_chars = 0;
                    while self.peek() != Some('}')
                        && self.peek() != Some('{')
                        && self.peek() != Some('\n')
                    {
                        self.next();
                        read_chars += 1;
                    }
                    if read_chars > 0 {
                        return Ok(Kind::FStringMiddle);
                    } else if !self.peak_mode {
                        self.tokenization_mode_stack.pop();
                    }
                }
                _ => (),
            }
        }

        while let Some(c) = self.next() {
            self.start_of_line = false; // WHY AGAIN?!

            match c {
                // Numbers
                '0'..='9' => return self.match_numeric_literal(),
                // Identifiers & Keywords
                id_start @ 'a'..='z' | id_start @ 'A'..='Z' | id_start @ '_' => {
                    return self.match_id_keyword(id_start);
                }
                // String Literals
                str_start @ '"' | str_start @ '\'' => {
                    self.skip_to_str_end(str_start)?;
                    return Ok(Kind::StringLiteral);
                }
                // Operators
                '+' => match self.peek() {
                    Some('=') => {
                        self.next();
                        return Ok(Kind::AddAssign);
                    }
                    _ => return Ok(Kind::Plus),
                },
                '-' => match self.peek() {
                    Some('>') => {
                        self.next();
                        return Ok(Kind::Arrow);
                    }
                    Some('=') => {
                        self.next();
                        return Ok(Kind::SubAssign);
                    }
                    _ => return Ok(Kind::Minus),
                },
                '*' => match self.peek() {
                    Some('=') => {
                        self.next();
                        return Ok(Kind::MulAssign);
                    }
                    Some('*') => match self.double_peek() {
                        Some('=') => {
                            self.double_next();
                            return Ok(Kind::PowAssign);
                        }
                        _ => {
                            self.next();
                            return Ok(Kind::Pow);
                        }
                    },
                    _ => return Ok(Kind::Mul),
                },
                '/' => match self.peek() {
                    Some('/') => {
                        if let Some('=') = self.double_peek() {
                            self.double_next();
                            return Ok(Kind::IntDivAssign);
                        }
                        self.next();
                        return Ok(Kind::IntDiv);
                    }
                    Some('=') => {
                        self.next();
                        return Ok(Kind::DivAssign);
                    }
                    _ => return Ok(Kind::Div),
                },
                '%' => match self.peek() {
                    Some('=') => {
                        self.next();
                        return Ok(Kind::ModAssign);
                    }
                    _ => return Ok(Kind::Mod),
                },
                '@' => match self.peek() {
                    Some('=') => {
                        self.next();
                        return Ok(Kind::MatrixMulAssign);
                    }
                    _ => return Ok(Kind::MatrixMul),
                },
                '&' => match self.peek() {
                    Some('=') => {
                        self.next();
                        return Ok(Kind::BitAndAssign);
                    }
                    _ => return Ok(Kind::BitAnd),
                },
                '|' => match self.peek() {
                    Some('=') => {
                        self.next();
                        return Ok(Kind::BitOrAssign);
                    }
                    _ => return Ok(Kind::BitOr),
                },
                '^' => match self.peek() {
                    Some('=') => {
                        self.next();
                        return Ok(Kind::BitXorAssign);
                    }
                    _ => return Ok(Kind::BitXor),
                },
                '~' => return Ok(Kind::BitNot),
                ':' => match self.peek() {
                    Some('=') => {
                        self.next();
                        return Ok(Kind::Walrus);
                    }
                    _ => {
                        if let Some(TokenizationMode::PythonWithinFstring(i)) =
                            self.tokenization_mode_stack.last()
                        {
                            if self.nesting == *i && !self.peak_mode {
                                self.tokenization_mode_stack
                                    .push(TokenizationMode::FstringFormatSpecifier);
                            }
                        }
                        return Ok(Kind::Colon);
                    }
                },
                '!' => {
                    if let Some('=') = self.peek() {
                        self.next();
                        return Ok(Kind::NotEq);
                    }
                }
                // Delimiters
                '(' => {
                    return Ok(Kind::LeftParen);
                }
                ')' => {
                    return Ok(Kind::RightParen);
                }
                '[' => {
                    return Ok(Kind::LeftBrace);
                }
                ']' => {
                    return Ok(Kind::RightBrace);
                }
                '{' => {
                    return Ok(Kind::LeftBracket);
                }
                '}' => {
                    if self.peek() != Some('}') {
                        if let Some(mode) = self.tokenization_mode_stack.last() {
                            if matches!(mode, TokenizationMode::PythonWithinFstring(_)) {
                                if !self.peak_mode {
                                    self.tokenization_mode_stack.pop();
                                }
                                return Ok(Kind::RightBracket);
                            }
                        }
                    }
                    return Ok(Kind::RightBracket);
                }
                ',' => return Ok(Kind::Comma),
                '.' => {
                    if let Some('.') = self.peek() {
                        if let Some('.') = self.double_peek() {
                            self.double_next();
                            return Ok(Kind::Ellipsis);
                        }
                    }
                    return Ok(Kind::Dot);
                }
                ';' => return Ok(Kind::SemiColon),
                '=' => match self.peek() {
                    Some('=') => {
                        self.next();
                        return Ok(Kind::Eq);
                    }
                    _ => return Ok(Kind::Assign),
                },
                '#' => {
                    // consume until new line
                    while let Some(c) = self.peek() {
                        if c == '\n' || c == '\r' {
                            break;
                        }
                        self.next();
                    }
                    return Ok(Kind::Comment);
                }
                '\\' => return Ok(Kind::BackSlash),
                '$' => return Ok(Kind::Dollar),
                '?' => return Ok(Kind::QuestionMark),
                '`' => return Ok(Kind::BackTick),
                '<' => match self.peek() {
                    Some('<') => match self.double_peek() {
                        Some('=') => {
                            self.double_next();
                            return Ok(Kind::ShiftLeftAssign);
                        }
                        _ => {
                            self.next();
                            return Ok(Kind::LeftShift);
                        }
                    },
                    Some('=') => {
                        self.next();
                        return Ok(Kind::LessEq);
                    }
                    _ => return Ok(Kind::Less),
                },
                '>' => match self.peek() {
                    Some('>') => match self.double_peek() {
                        Some('=') => {
                            self.double_next();
                            return Ok(Kind::ShiftRightAssign);
                        }
                        _ => {
                            self.next();
                            return Ok(Kind::RightShift);
                        }
                    },
                    Some('=') => {
                        self.next();
                        return Ok(Kind::GreaterEq);
                    }
                    _ => return Ok(Kind::Greater),
                },
                '\n' | '\r' => {
                    self.current_line += 1;
                    self.start_of_line = true;
                    if self.nesting == 0 && (!self.non_logical_line_state) {
                        return Ok(Kind::NewLine);
                    } else {
                        return Ok(Kind::NL);
                    }
                }
                c if match_whitespace(c) => return Ok(Kind::WhiteSpace),
                _ => {}
            }
        }

        Ok(Kind::Eof)
    }

    fn match_id_keyword(&mut self, id_start: char) -> Result<Kind, LexError> {
        if let Some(str_kind) = self.match_str(id_start)? {
            return Ok(str_kind);
        }
        let id = self.extract_id(id_start);
        Ok(self.match_keyword(&id))
    }

    fn extract_id(&mut self, id_start: char) -> String {
        let mut id = String::new();
        id.push(id_start);
        while let Some(c) = self.peek() {
            match c {
                'a'..='z' | 'A'..='Z' | '0'..='9' | '_' => {
                    id.push(c);
                    self.next();
                }
                _ => {
                    // Some unicode characters are valid in identifiers
                    // https://boshen.github.io/javascript-parser-in-rust/docs/lexer/#identifiers-and-unicode
                    if is_id_start(c) & is_id_continue(c) {
                        id.push(c);
                        self.next();
                    } else {
                        break;
                    }
                }
            }
        }
        id
    }

    fn match_str(&mut self, id_start: char) -> Result<Option<Kind>, LexError> {
        match id_start {
            'r' | 'R' => match self.peek() {
                // check if is start of string
                Some('b') | Some('B') => match self.double_peek() {
                    Some(str_start @ '"') | Some(str_start @ '\'') => {
                        self.double_next();
                        self.skip_to_str_end(str_start)?;
                        return Ok(Some(Kind::RawBytes));
                    }
                    _ => {}
                },
                Some('f') | Some('F') => match self.double_peek() {
                    Some(str_start @ '"') | Some(str_start @ '\'') => {
                        self.double_next();
                        let fstring_start = self.f_string_quote_count(str_start);
                        if !self.peak_mode {
                            self.tokenization_mode_stack
                                .push(TokenizationMode::Fstring((
                                    self.nesting,
                                    StringQuotation::new(str_start, fstring_start),
                                )));
                        }
                        return Ok(Some(Kind::RawFStringStart));
                    }
                    _ => {}
                },
                Some(str_start @ '"') | Some(str_start @ '\'') => {
                    self.next();
                    self.skip_to_str_end(str_start)?;
                    return Ok(Some(Kind::StringLiteral));
                }
                _ => {}
            },
            'b' | 'B' => match self.peek() {
                Some('r') | Some('R') => match self.double_peek() {
                    Some(str_start @ '"') | Some(str_start @ '\'') => {
                        self.double_next();
                        self.skip_to_str_end(str_start)?;
                        return Ok(Some(Kind::RawBytes));
                    }
                    _ => {}
                },
                Some(str_start @ '"') | Some(str_start @ '\'') => {
                    self.next();
                    self.skip_to_str_end(str_start)?;
                    return Ok(Some(Kind::Bytes));
                }
                _ => {}
            },
            'f' | 'F' => match self.peek() {
                Some('r') | Some('R') => match self.double_peek() {
                    Some(str_start @ '"') | Some(str_start @ '\'') => {
                        self.double_next();
                        let fstring_start = self.f_string_quote_count(str_start);
                        if !self.peak_mode {
                            self.tokenization_mode_stack
                                .push(TokenizationMode::Fstring((
                                    self.nesting,
                                    StringQuotation::new(str_start, fstring_start),
                                )));
                        }
                        return Ok(Some(Kind::RawFStringStart));
                    }
                    _ => {}
                },
                Some(str_start @ '"') | Some(str_start @ '\'') => {
                    self.next();
                    let fstring_start = self.f_string_quote_count(str_start);
                    if !self.peak_mode {
                        self.tokenization_mode_stack
                            .push(TokenizationMode::Fstring((
                                self.nesting,
                                StringQuotation::new(str_start, fstring_start),
                            )));
                    }
                    return Ok(Some(Kind::FStringStart));
                }
                _ => {}
            },
            'u' | 'U' => match self.peek() {
                Some(str_start @ '"') | Some(str_start @ '\'') => {
                    self.next();
                    self.skip_to_str_end(str_start)?;
                    return Ok(Some(Kind::Unicode));
                }
                _ => {}
            },
            _ => {}
        };
        Ok(None)
    }

    fn next(&mut self) -> Option<char> {
        let c = self.peek();
        if let Some(c) = c {
            self.current += c.len_utf8() as u32;
        }
        c
    }

    fn double_next(&mut self) -> Option<char> {
        self.next();
        self.next()
    }

    fn peek(&self) -> Option<char> {
        self.source[self.current as usize..].chars().next()
    }

    fn double_peek(&self) -> Option<char> {
        self.source[self.current as usize..].chars().nth(1)
    }

    fn triple_peek(&self) -> Option<char> {
        self.source[self.current as usize..].chars().nth(2)
    }

    fn match_keyword(&self, ident: &str) -> Kind {
        match ident {
            "False" => Kind::False,
            "None" => Kind::None,
            "True" => Kind::True,
            "and" => Kind::And,
            "as" => Kind::As,
            "assert" => Kind::Assert,
            "async" => Kind::Async,
            "await" => Kind::Await,
            "break" => Kind::Break,
            "class" => Kind::Class,
            "continue" => Kind::Continue,
            "def" => Kind::Def,
            "del" => Kind::Del,
            "elif" => Kind::Elif,
            "else" => Kind::Else,
            "except" => Kind::Except,
            "finally" => Kind::Finally,
            "for" => Kind::For,
            "from" => Kind::From,
            "global" => Kind::Global,
            "if" => Kind::If,
            "import" => Kind::Import,
            "in" => Kind::In,
            "is" => Kind::Is,
            "lambda" => Kind::Lambda,
            "nonlocal" => Kind::Nonlocal,
            "not" => Kind::Not,
            "or" => Kind::Or,
            "pass" => Kind::Pass,
            "raise" => Kind::Raise,
            "return" => Kind::Return,
            "try" => Kind::Try,
            "while" => Kind::While,
            "with" => Kind::With,
            "yield" => Kind::Yield,
            _ => Kind::Identifier,
        }
    }

    fn skip_to_str_end(&mut self, str_start: char) -> Result<(), LexError> {
        // string start position is current position - 1 because we already consumed the
        // quote
        let _str_start_pos = self.current - 1;
        let mut string_terminated = false;
        let mut last_read_char = str_start;
        // Check if string starts with triple quotes
        // if string started with triple quotes, we need to read 3 characters at a time
        if self.peek() == Some(str_start) && self.double_peek() == Some(str_start) {
            self.next();
            while let Some(c) = self.next() {
                if c == str_start
                    && self.peek() == Some(str_start)
                    && self.double_peek() == Some(str_start)
                    && last_read_char != '\\'
                {
                    string_terminated = true;
                    self.double_next();
                    break;
                }
                last_read_char = c;
            }
        } else {
            while let Some(c) = self.next() {
                if c == str_start && last_read_char != '\\' {
                    string_terminated = true;
                    break;
                }
                last_read_char = c;
            }
        }

        if !string_terminated {
            Err(LexError::StringNotTerminated)
        } else {
            Ok(())
        }
    }

    fn match_numeric_literal(&mut self) -> Result<Kind, LexError> {
        // first number is already consumed
        let _numeric_literal_start = self.current - 1;
        match self.peek() {
            Some('b') | Some('B') => {
                self.next();
                while let Some(c) = self.peek() {
                    match c {
                        '0' | '1' => {
                            self.next();
                        }
                        '_' => {
                            self.next();
                        }
                        _ => break,
                    }
                }
                return Ok(Kind::Binary);
            }
            Some('o') | Some('O') => {
                self.next();
                while let Some(c) = self.peek() {
                    match c {
                        '0'..='7' => {
                            self.next();
                        }
                        '_' => {
                            self.next();
                        }
                        _ => break,
                    }
                }
                return Ok(Kind::Octal);
            }
            Some('x') | Some('X') => {
                self.next();
                while let Some(c) = self.peek() {
                    match c {
                        '0'..='9' | 'a'..='f' | 'A'..='F' => {
                            self.next();
                        }
                        '_' => {
                            self.next();
                        }
                        _ => break,
                    }
                }
                return Ok(Kind::Hexadecimal);
            }
            _ => {}
        }

        let mut is_imaginary = false;
        while let Some(c) = self.peek() {
            match c {
                '.' => {
                    let mut has_exponent = false;
                    self.next();
                    while let Some(c) = self.peek() {
                        match c {
                            '0'..='9' => {
                                self.next();
                            }
                            '_' => {
                                self.next();
                            }
                            'e' | 'E' => {
                                has_exponent = true;
                                self.next();
                                match self.peek() {
                                    Some('+') | Some('-') => {
                                        self.next();
                                    }
                                    Some('0'..='9') => {
                                        self.next();
                                    }
                                    _ => break,
                                }
                            }
                            'j' | 'J' => {
                                is_imaginary = true;
                                self.next();
                                break;
                            }
                            _ => break,
                        }
                    }
                    if has_exponent {
                        if is_imaginary {
                            return Ok(Kind::ImaginaryExponentFloat);
                        }
                        return Ok(Kind::ExponentFloat);
                    }
                    if is_imaginary {
                        return Ok(Kind::ImaginaryPointFloat);
                    }
                    return Ok(Kind::PointFloat);
                }
                'e' | 'E' => {
                    self.next();
                    match self.peek() {
                        Some('+') | Some('-') => {
                            self.next();
                        }
                        _ => {}
                    }
                    while let Some(c) = self.peek() {
                        match c {
                            '0'..='9' | '_' => {
                                self.next();
                            }
                            'j' | 'J' => {
                                is_imaginary = true;
                                self.next();
                                break;
                            }
                            _ => break,
                        }
                    }
                    if is_imaginary {
                        return Ok(Kind::ImaginaryExponentFloat);
                    }
                    return Ok(Kind::ExponentFloat);
                }
                '0'..='9' => {
                    self.next();
                }
                '_' => {
                    self.next();
                }
                'j' | 'J' => {
                    is_imaginary = true;
                    self.next();
                    break;
                }
                _ => break,
            }
        }

        if is_imaginary {
            return Ok(Kind::ImaginaryInteger);
        }

        Ok(Kind::Integer)
    }

    fn match_indentation(&mut self) -> Result<Option<Kind>, LexError> {
        use std::cmp::Ordering;
        let mut spaces_count = 0;
        while let Some(c) = self.peek() {
            match c {
                '\t' => {
                    spaces_count += 4;
                    self.next();
                }
                ' ' => {
                    spaces_count += 1;
                    self.next();
                }
                _ => {
                    break;
                }
            }
        }
        if self.nesting > 0 {
            // Don't add indent/dedent tokens when in nested context.
            // For example, in the following example
            // ```
            // a = (
            //   1
            // )
            // ```
            // the indentation of "1" is completely inconsequential. To be technically correct,
            // we'll return a whiteSpace token if any amount of whitespace was found.
            if spaces_count > 0 {
                return Ok(Some(Kind::WhiteSpace));
            } else {
                return Ok(None);
            }
        }
        if spaces_count == 0 {
            // When there are no spaces and only a new line
            // like the following
            // if True:
            //
            //   print("Hello")
            //
            // We should not consider that new line as dedent
            //
            // But also if this part is the last part of the file
            // we should not consider it as dedent
            // Thanks python
            if self.peek() == Some('\n') && self.double_peek().is_some() {
                return Ok(None);
            }
        }
        if let Some(top) = self.indent_stack.last() {
            match spaces_count.cmp(top) {
                Ordering::Less => {
                    // loop over indent stack from the top and check if this element matches the
                    // new indentation level if nothing matches then it is an error
                    // do not pop the element from the stack
                    let mut indentation_matches_outer_level = false;
                    for top in self.indent_stack.iter().rev() {
                        if top == &spaces_count {
                            indentation_matches_outer_level = true;
                            break;
                        }
                    }
                    if !indentation_matches_outer_level {
                        return Err(LexError::UnindentDoesNotMatchAnyOuterIndentationLevel);
                    }
                    Ok(Some(Kind::Dedent))
                }
                // Returning whitespace to ignore these spaces
                Ordering::Equal => Ok(Some(Kind::WhiteSpace)),
                Ordering::Greater => {
                    if !self.peak_mode {
                        self.indent_stack.push(spaces_count);
                    }
                    Ok(Some(Kind::Indent))
                }
            }
        } else {
            Ok(None)
        }
    }

    fn parse_token_value(&mut self, kind: Kind, start: u32) -> TokenValue {
        let kind_value = &self.source[start as usize..self.current as usize];
        use std::cmp::Ordering;
        match kind {
            Kind::Integer
            | Kind::Hexadecimal
            | Kind::Binary
            | Kind::PointFloat
            | Kind::Octal
            | Kind::ExponentFloat
            | Kind::ImaginaryInteger
            | Kind::ImaginaryExponentFloat
            | Kind::ImaginaryPointFloat => TokenValue::Number(kind_value.to_string()),
            Kind::Identifier => match kind_value {
                "type" => TokenValue::Type,
                "match" => TokenValue::Match,
                _ => TokenValue::Str(kind_value.to_string()),
            },
            Kind::StringLiteral
            | Kind::FStringStart
            | Kind::FStringMiddle
            | Kind::FStringEnd
            | Kind::RawBytes
            | Kind::RawFStringStart
            | Kind::Bytes
            | Kind::Unicode
            | Kind::Comment => TokenValue::Str(kind_value.to_string()),
            Kind::Dedent => {
                let mut spaces_count = 0;
                for c in kind_value.chars() {
                    match c {
                        '\t' => {
                            spaces_count += 4;
                        }
                        ' ' => {
                            spaces_count += 1;
                        }
                        _ => {
                            break;
                        }
                    }
                }
                let mut de_indents = 0;
                // TODO: This is not correct. But since we don't use the value inside parser it's
                // it's okay to do.
                // The reason for doing this is that we don't want to modify the indent_stack in
                // the peak mode which alters lexer state.
                if self.peak_mode {
                    return TokenValue::Indent(0);
                }
                while let Some(top) = self.indent_stack.last() {
                    match top.cmp(&spaces_count) {
                        Ordering::Greater => {
                            self.indent_stack.pop();
                            de_indents += 1;
                        }
                        Ordering::Equal => break,
                        // We only see a Kind::Dedent when the indentation level is less than the
                        // top of the stack. So this should never happen and if it happens it's a
                        // bug in code not an error for the user
                        Ordering::Less => {
                            unreachable!()
                        }
                    }
                }
                if de_indents != 1 {
                    // minus 1 because the dedent with actual Indent value is already added
                    // This is super hacky and I don't like it
                    self.next_token_is_dedent += de_indents - 1;
                }
                TokenValue::Indent(de_indents.into())
            }
            Kind::Indent => TokenValue::Indent(1),
            Kind::Error => TokenValue::Str(kind_value.to_string()),
            _ => TokenValue::None,
        }
    }

    fn f_string_quote_count(&mut self, str_start: char) -> u8 {
        let mut count = 1;
        if self.peek() == Some(str_start) && self.double_peek() == Some(str_start) {
            count = 3;
            self.double_next();
        }
        count
    }
<<<<<<< HEAD

    pub fn to_row_col(&self, source_offset: u32) -> (u32, u32) {
        let (line_row, line_offset) = match self.line_starts.binary_search(&source_offset) {
            Ok(idx) => (idx, self.line_starts[idx]),
            Err(idx) => (idx - 1, self.line_starts[idx - 1]),
        };
        let line_column = source_offset - line_offset;
        (u32::try_from(line_row).unwrap(), line_column)
    }
=======
>>>>>>> 37547d8a
}

fn match_whitespace(c: char) -> bool {
    c.is_whitespace() && c != '\n' && c != '\r'
}

#[cfg(test)]
mod tests {
    use std::fs;

    use insta::glob;

    use super::{Kind, Lexer};
    use crate::error::LexError;

    fn snapshot_test_lexer_and_errors(test_case: &str) {
        let mut lexer = Lexer::new(test_case);
        let mut tokens = vec![];
        let mut snapshot = String::from("");
        loop {
            let token = lexer.next_token();
            if token.kind == Kind::Eof {
                break;
            }
            snapshot += format!("{}\n", token).as_str();
            tokens.push(token);
        }
        let mut settings = insta::Settings::clone_current();
        settings.set_snapshot_path("../../test_data/output/");
        settings.set_description(test_case.to_string());
        settings.set_omit_expression(true);
        settings.bind(|| {
            insta::assert_snapshot!(snapshot);
        });
    }
    fn snapshot_test_lexer(snap_name: &str, inputs: &[&str]) -> Result<(), LexError> {
        for (i, test_input) in inputs.iter().enumerate() {
            let mut lexer = Lexer::new(test_input);
            let mut tokens = vec![];
            let mut snapshot = String::from("");
            loop {
                let token = lexer.next_token();
                if token.kind == Kind::Eof {
                    break;
                }
                snapshot += format!("{}\n", token).as_str();
                tokens.push(token);
            }
            let mut settings = insta::Settings::clone_current();
            settings.set_snapshot_suffix(format!("{snap_name}-{i}"));
            settings.set_snapshot_path("../../test_data/output/");
            settings.set_description(test_input.to_string());
            settings.set_omit_expression(true);
            settings.bind(|| {
                insta::assert_snapshot!(snapshot);
            });
        }
        Ok(())
    }

    #[test]
    fn test_lexer() {
        snapshot_test_lexer(
            "test-lexer",
            &[
                "1+2",
                "a+b",
                "a + b",
                "+=2",
                "xX = 2",
                "if else elif",
                "()",
                "[]",
                "{}:",
                ".",
                ",",
                ";",
                "@",
                "=",
                "\\",
                "#",
                "$",
                "?",
                "`",
                "->",
                "+=",
                "-=",
                "*=",
                "/=",
                "%=",
                "@=",
                "&=",
                "|=",
                "^=",
                "//=",
                "<<=",
                ">>=",
                "**=",
                "**",
                "//",
                "<<",
                ">>",
                "+",
                "-",
                "*",
                "**",
                "/",
                "//",
                "%",
                "@",
                "<<",
                ">>",
                "&",
                "|",
                "^",
                "~",
                ":=",
                "<",
                ">",
                "<=",
                ">=",
                "==",
                "!=",
            ],
        )
        .unwrap();

        // keywords
        snapshot_test_lexer(
            "keywords",
            &[
                "False None True and as assert async await",
                "break class continue def del elif else except",
                "finally for from global if import in is lambda",
                "nonlocal not or pass raise return try while with yield",
            ],
        )
        .unwrap();

        // Test identifiers
        snapshot_test_lexer(
            "identifiers",
            &["a", "a_a", "_a", "a_", "a_a_a", "a_a_", "ಠ_ಠ"],
        )
        .unwrap();
        // Invalid identifiers
        snapshot_test_lexer("invalid-identifiers", &["🦀"]).unwrap();

        // Test numeric literals
        // Binary
        snapshot_test_lexer(
            "numeric-binary",
            &[
                "0b0", "0b1", "0b10", "0b11", "0b100", "0b101", "0b110", "0b111",
            ],
        )
        .unwrap();

        // Octal
        snapshot_test_lexer(
            "numeric-octal",
            &["0o0", "0o1", "0o2", "0o3", "0o4", "0o5", "0o6", "0o7"],
        )
        .unwrap();

        // Hexadecimal
        snapshot_test_lexer(
            "numeric-hexadecimal",
            &[
                "0x0", "0x1", "0x2", "0x3", "0x4", "0x5", "0x6", "0x7", "0x8", "0x9", "0xa", "0xb",
                "0xc", "0xd", "0xe", "0xf", "0xA", "0xB", "0xC", "0xD", "0xE", "0xF",
            ],
        )
        .unwrap();
        // Point float
        snapshot_test_lexer("numeric-floating-point", &["0.0 0.1 00.0 00.1 0.1j 0.01J"]).unwrap();

        // Exponent float
        snapshot_test_lexer("numeric-floating-exponent", &["0e0 0e-1 0e+2 0e+3j 0e+3J"]).unwrap();

        // Integer
        snapshot_test_lexer("numeric-integer", &["11 33 1j 1_000_000j"]).unwrap();

        // Strings
        snapshot_test_lexer(
            "string-literals",
            &[
                "\"hello\"  ",
                "\"world\"",
                "\"\"",
                "a = \"hello\"",
                "'hello'",
                "\"\"\"hello\"\"\"",
                "'''hello'''",
            ],
        )
        .unwrap();

        // Bytes
        snapshot_test_lexer(
            "bytes-literals",
            &[
                "b\"hello\"",
                "b\"world\"",
                "b\"\"",
                "a = b\"hello\"",
                "b'hello'",
                "b\"\"\"hello\"\"\"",
                "b'''hello'''",
            ],
        )
        .unwrap();

        // Raw strings
        snapshot_test_lexer(
            "raw-string-literals",
            &[
                "r\"hello\"",
                "r\"world\"",
                "r\"\"",
                "a = r\"hello\"",
                "r'hello'",
                "r\"\"\"hello\"\"\"",
                "r'''hello'''",
            ],
        )
        .unwrap();

        // Raw bytes
        snapshot_test_lexer(
            "raw-bytes-literals",
            &[
                "rb\"hello\"",
                "rb\"world\"",
                "rb\"\"",
                "a = rb\"hello\"",
                "rb'hello'",
                "rb\"\"\"hello\"\"\"",
                "rb'''hello'''",
            ],
        )
        .unwrap();

        // Unicode strings
        snapshot_test_lexer(
            "unicode-string-literals",
            &[
                "u\"hello\"",
                "u\"world\"",
                "u\"\"",
                "a = u\"hello\"",
                "u'hello'",
                "u\"\"\"hello\"\"\"",
                "u'''hello'''",
            ],
        )
        .unwrap();

        snapshot_test_lexer(
            "import",
            &["import a", "import a.b", "import a.b.c", "import a from b"],
        )
        .unwrap();

        snapshot_test_lexer(
            "newline-in-nested-structure",
            &["(a,

)"],
        )
        .unwrap();
    }

    #[test]
    fn test_indentation() {
        // Indentation
        snapshot_test_lexer(
            "indentation",
            &[
                "if True:
            pass\n",
                "if True:
    pass
else:
    pass",
                "if True:
    if True:
        pass
def",
                "def f(x):
    y = z

    print(y)
",
                "if a:

    f = c

    # Path: test_local.py
",
            ],
        )
        .unwrap();
    }

    #[test]
    fn test_fstring() {
        // F-strings
        snapshot_test_lexer(
            "f-string-literals",
            &[
                "f\"hello\"",
                "f'hello_{var}'",
                "f\"world\"",
                "f\"\"",
                "a = f\"hello\"",
                "f\"\"\"hello\"\"\"",
                "f'''hello'''",
                "f\"{{hey}}\"",
                "f\"oh_{{hey}}\"",
                "f'a' 'c'",
                "f'hello_{f'''{a}'''}'",
            ],
        )
        .unwrap();

        // Raw F-strings
        snapshot_test_lexer(
            "raw-f-string-literals",
            &[
                "rf\"hello\"",
                "rf\"world\"",
                "rf\"\"",
                "a = rf\"hello\"",
                "rf'hello_{var}'",
                "rf\"\"\"hello\"\"\"",
                "rf'''hello'''",
            ],
        )
        .unwrap();
    }

    #[test]
    fn test_ellipsis() {
        snapshot_test_lexer(
            "ellipsis",
            &[
                "...",
                "def a():
    ...",
            ],
        )
        .unwrap();
    }

    #[test]
    #[should_panic]
    fn test_unterminated_string_double_quotes() {
        snapshot_test_lexer(
            "unterminated-string",
            &["\"hello", "'hello", "'''hello''", "'''hello'"],
        )
        .unwrap();
    }

    #[test]
    fn test_complete() {
        glob!("../../test_data", "inputs/*.py", |path| {
            let test_case = fs::read_to_string(path).unwrap();
            println!("testing {:?}", path);
            snapshot_test_lexer_and_errors(&test_case);
        })
    }

    #[test]
    fn test_peek_not_changing() {
        glob!("../../test_data", "inputs/*.py", |path| {
            let test_case = fs::read_to_string(path).unwrap();
            let mut lexer = Lexer::new(&test_case);
            loop {
                let peeked_first = lexer.peek_token();
                let peeked_second = lexer.peek_token();
                if peeked_first != peeked_second {
                    assert_eq!(
                        peeked_first, peeked_second,
                        "peek was not consistent, file {:?}",
                        path
                    );
                }
                let next = lexer.next_token();
                if next.kind == Kind::Eof {
                    break;
                }
            }
        })
    }
}<|MERGE_RESOLUTION|>--- conflicted
+++ resolved
@@ -273,12 +273,7 @@
     }
 
     fn next_kind(&mut self) -> Result<Kind, LexError> {
-<<<<<<< HEAD
-        if self.start_of_line {
-            self.line_starts.push(self.current);
-=======
         if self.start_of_line && self.nesting == 0 {
->>>>>>> 37547d8a
             if let Some(indent_kind) = self.match_indentation()? {
                 self.start_of_line = false;
                 return Ok(indent_kind);
@@ -1090,18 +1085,6 @@
         }
         count
     }
-<<<<<<< HEAD
-
-    pub fn to_row_col(&self, source_offset: u32) -> (u32, u32) {
-        let (line_row, line_offset) = match self.line_starts.binary_search(&source_offset) {
-            Ok(idx) => (idx, self.line_starts[idx]),
-            Err(idx) => (idx - 1, self.line_starts[idx - 1]),
-        };
-        let line_column = source_offset - line_offset;
-        (u32::try_from(line_row).unwrap(), line_column)
-    }
-=======
->>>>>>> 37547d8a
 }
 
 fn match_whitespace(c: char) -> bool {
