use crate::type_check::builtins;
use ast::{Expression, Statement};
use parser::ast::{self, *};

use crate::{
    ast_visitor::TraversalVisitor, settings::Settings, state::State, symbol_table::Declaration,
    type_check::rules::is_reassignment_valid,
};

use super::{
    type_inference::{self, bin_op_result_type, type_check_bin_op},
    types::{CallableType, Type},
};

pub struct TypeChecker<'a> {
    pub errors: Vec<String>,
    // TODO: currently only supporting a single file
    pub module: &'a State,
    pub options: &'a Settings,
}

#[allow(unused)]
impl<'a> TypeChecker<'a> {
    pub fn new(module: &'a State, options: &'a Settings) -> Self {
        TypeChecker {
            errors: vec![],
            module,
            options,
        }
    }

    pub fn type_check(&mut self) {
        for stmt in &self.module.file.body {
            self.visit_stmt(stmt);
        }
    }

    fn infer_declaration_type(&mut self, declaration: &Declaration) -> Type {
        match declaration {
            Declaration::Variable(v) => {
                if let Some(type_annotation) = &v.type_annotation {
                    type_inference::get_type_from_annotation(type_annotation)
                } else if let Some(source) = &v.inferred_type_source {
                    self.infer_expr_type(source)
                } else {
                    Type::Unknown
                }
            }
            Declaration::Function(f) => {
                let return_type = if let Some(type_annotation) = f.function_node.returns.clone() {
                    type_inference::get_type_from_annotation(&type_annotation)
                } else {
                    panic!("Infer the type based on the return statement")
                };

                let arguments = f.function_node.args.clone();
                let name = f.function_node.name.clone();

                Type::Callable(Box::new(CallableType {
                    name,
                    arguments,
                    return_type,
                }))
            }
            _ => panic!("TODO: infer type from declaration"),
        }
    }

    fn infer_type_from_symbol_table(&mut self, name: &str, position: usize) -> Type {
        match self.module.symbol_table.lookup_in_scope(name) {
            Some(symbol) => match symbol.declaration_until_position(position) {
                Some(declaration) => self.infer_declaration_type(declaration),
                None => Type::Unknown,
            },
            None => Type::Unknown,
        }
    }

    fn infer_expr_type(&mut self, expr: &ast::Expression) -> Type {
        match expr {
            ast::Expression::Constant(c) => match c.value {
                ast::ConstantValue::Int(_) => Type::Int,
                ast::ConstantValue::Float(_) => Type::Float,
                ast::ConstantValue::Str(_) => Type::Str,
                ast::ConstantValue::Bool(_) => Type::Bool,
                ast::ConstantValue::None => Type::None,
                _ => Type::Unknown,
            },
            ast::Expression::Name(n) => self.infer_type_from_symbol_table(&n.id, n.node.start),
            ast::Expression::Call(call) => {
                let func = *call.func.clone();
                match func {
                    ast::Expression::Name(n) => {
<<<<<<< HEAD
                        {}
                        self.infer_type_from_symbol_table(n.id.as_str(), n.node.start)
=======
                        let f_type = self.infer_type_from_symbol_table(n.id.as_str());
                        // we know this must be a callable type otherwise raise error cannot call
                        match f_type {
                            Type::Callable(callable_type) => callable_type.return_type,
                            _ => {
                                self.errors
                                    .push(format!("Cannot call type '{}' as a function", f_type));
                                Type::Unknown
                            }
                        }
>>>>>>> 118c3e75
                    }
                    ast::Expression::Attribute(a) => panic!("TODO: infer type from attribute"),
                    _ => panic!("TODO: infer type from call"),
                }
            }
            ast::Expression::BinOp(b) => bin_op_result_type(
                &self.infer_expr_type(&b.left),
                &self.infer_expr_type(&b.right),
                &b.op,
            ),
            Expression::List(l) => {
                let mut prev_elm_type = Type::Unknown;
                for elm in &l.elements {
                    let elm_type = self.infer_expr_type(elm);
                    if prev_elm_type == Type::Unknown {
                        prev_elm_type = elm_type;
                    } else if prev_elm_type != elm_type {
                        prev_elm_type = Type::Unknown;
                        break;
                    }
                }
                let final_elm_type = prev_elm_type;
                Type::Class(super::types::ClassType {
                    name: builtins::LIST_TYPE.to_string(),
                    args: vec![final_elm_type],
                })
            }
            Expression::Tuple(_) => todo!(),
            Expression::Dict(_) => todo!(),
            Expression::Set(_) => todo!(),
            Expression::BoolOp(_) => todo!(),
            Expression::UnaryOp(_) => todo!(),
            Expression::NamedExpr(_) => todo!(),
            Expression::Yield(_) => todo!(),
            Expression::YieldFrom(_) => todo!(),
            Expression::Starred(_) => todo!(),
            Expression::Generator(_) => todo!(),
            Expression::ListComp(_) => todo!(),
            Expression::SetComp(_) => todo!(),
            Expression::DictComp(_) => todo!(),
            Expression::Attribute(_) => todo!(),
            Expression::Subscript(s) => {
                let value_type = &self.infer_expr_type(&s.value);
                // if the type of value is subscriptable, then return the type of the subscript

                // the type is subscriptable if it is a list, tuple, dict, or set
                match value_type {
                    Type::Class(class_type) => {
                        if let Some(args) = class_type.args.last() {
                            args.clone()
                        } else {
                            Type::Unknown
                        }
                    }
                    _ => Type::Unknown,
                }
            }
            Expression::Slice(_) => todo!(),
            Expression::Await(_) => todo!(),
            Expression::Compare(_) => todo!(),
            Expression::Lambda(_) => todo!(),
            Expression::IfExp(_) => todo!(),
            Expression::JoinedStr(_) => todo!(),
            Expression::FormattedValue(_) => todo!(),
        }
    }
}
#[allow(unused)]
impl<'a> TraversalVisitor for TypeChecker<'a> {
    fn visit_stmt(&mut self, s: &Statement) {
        // map all statements and call visit
        match s {
            Statement::ExpressionStatement(e) => self.visit_expr(e),
            Statement::Import(i) => self.visit_import(i),
            Statement::ImportFrom(i) => self.visit_import_from(i),
            Statement::AssignStatement(a) => self.visit_assign(a),
            Statement::AnnAssignStatement(a) => self.visit_ann_assign(a),
            Statement::AugAssignStatement(a) => self.visit_aug_assign(a),
            Statement::Assert(a) => self.visit_assert(a),
            Statement::Pass(p) => self.visit_pass(p),
            Statement::Delete(d) => self.visit_delete(d),
            Statement::Return(r) => self.visit_return(r),
            Statement::Raise(r) => self.visit_raise(r),
            Statement::Break(b) => self.visit_break(b),
            Statement::Continue(c) => self.visit_continue(c),
            Statement::Global(g) => self.visit_global(g),
            Statement::Nonlocal(n) => self.visit_nonlocal(n),
            Statement::IfStatement(i) => self.visit_if(i),
            Statement::WhileStatement(w) => self.visit_while(w),
            Statement::ForStatement(f) => self.visit_for(f),
            Statement::WithStatement(w) => self.visit_with(w),
            Statement::TryStatement(t) => self.visit_try(t),
            Statement::TryStarStatement(t) => self.visit_try_star(t),
            Statement::FunctionDef(f) => self.visit_function_def(f),
            Statement::ClassDef(c) => self.visit_class_def(c),
            Statement::Match(m) => self.visit_match(m),
        }
    }

    fn visit_expr(&mut self, e: &Expression) {
        match e {
            Expression::Constant(c) => self.visit_constant(c),
            Expression::List(l) => self.visit_list(l),
            Expression::Tuple(t) => self.visit_tuple(t),
            Expression::Dict(d) => self.visit_dict(d),
            Expression::Set(s) => self.visit_set(s),
            Expression::Name(n) => self.visit_name(n),
            Expression::BoolOp(b) => self.visit_bool_op(b),
            Expression::UnaryOp(u) => self.visit_unary_op(u),
            Expression::BinOp(b) => self.visit_bin_op(b),
            Expression::NamedExpr(n) => self.visit_named_expr(n),
            Expression::Yield(y) => self.visit_yield(y),
            Expression::YieldFrom(y) => self.visit_yield_from(y),
            Expression::Starred(s) => self.visit_starred(s),
            Expression::Generator(g) => self.visit_generator(g),
            Expression::ListComp(l) => self.visit_list_comp(l),
            Expression::SetComp(s) => self.visit_set_comp(s),
            Expression::DictComp(d) => self.visit_dict_comp(d),
            Expression::Attribute(a) => self.visit_attribute(a),
            Expression::Subscript(s) => self.visit_subscript(s),
            Expression::Slice(s) => self.visit_slice(s),
            Expression::Call(c) => self.visit_call(c),
            Expression::Await(a) => self.visit_await(a),
            Expression::Compare(c) => self.visit_compare(c),
            Expression::Lambda(l) => self.visit_lambda(l),
            Expression::IfExp(i) => self.visit_if_exp(i),
            Expression::JoinedStr(j) => self.visit_joined_str(j),
            Expression::FormattedValue(f) => self.visit_formatted_value(f),
        }
    }

    fn visit_import(&mut self, _i: &Import) {
        todo!();
    }

    fn visit_import_from(&mut self, _i: &ImportFrom) {
        todo!();
    }

    fn visit_if(&mut self, i: &parser::ast::If) {
        // self.visit_stmt(i.test);
        for stmt in &i.body {
            self.visit_stmt(stmt);
        }
        for stmt in &i.orelse {
            self.visit_stmt(stmt);
        }
    }

    fn visit_while(&mut self, w: &parser::ast::While) {
        for stmt in &w.body {
            self.visit_stmt(stmt)
        }
    }

    fn visit_for(&mut self, f: &parser::ast::For) {
        for stmt in &f.body {
            self.visit_stmt(stmt);
        }
    }

    fn visit_with(&mut self, w: &parser::ast::With) {
        for stmt in &w.body {
            self.visit_stmt(stmt);
        }
        for with_items in &w.items {
            self.visit_expr(&with_items.context_expr);
            match &with_items.optional_vars {
                Some(items) => self.visit_expr(items),
                None => (),
            }
        }
    }

    fn visit_try(&mut self, t: &parser::ast::Try) {
        for stmt in &t.body {
            self.visit_stmt(stmt);
        }
        for stmt in &t.orelse {
            self.visit_stmt(stmt);
        }
        for stmt in &t.finalbody {
            self.visit_stmt(stmt);
        }
        // TODO: need to visit exception handler name and type but let's keep it simple for now
        for handler in &t.handlers {
            for stmt in &handler.body {
                self.visit_stmt(stmt);
            }
        }
    }

    fn visit_try_star(&mut self, t: &parser::ast::TryStar) {
        for stmt in &t.body {
            self.visit_stmt(stmt);
        }
        for stmt in &t.orelse {
            self.visit_stmt(stmt);
        }
        for stmt in &t.finalbody {
            self.visit_stmt(stmt);
        }
        // TODO: need to visit exception handler name and type but let's keep it simple for now
        for handler in &t.handlers {
            for stmt in &handler.body {
                self.visit_stmt(stmt);
            }
        }
    }

    fn visit_function_def(&mut self, f: &parser::ast::FunctionDef) {
        for stmt in &f.body {
            self.visit_stmt(stmt);
        }
    }

    fn visit_class_def(&mut self, c: &parser::ast::ClassDef) {
        for stmt in &c.body {
            self.visit_stmt(stmt);
        }
    }

    fn visit_match(&mut self, m: &parser::ast::Match) {
        for case in &m.cases {
            for stmt in &case.body {
                self.visit_stmt(stmt);
            }
        }
    }

    fn visit_constant(&mut self, _c: &Constant) {}

    fn visit_list(&mut self, _l: &List) {
        // TODO: check that all elements in the list are of the same type
    }

    fn visit_tuple(&mut self, _t: &Tuple) {
        todo!()
    }

    fn visit_dict(&mut self, _d: &Dict) {
        todo!()
    }

    fn visit_set(&mut self, _s: &Set) {
        todo!()
    }

    fn visit_name(&mut self, _n: &Name) {}

    fn visit_bool_op(&mut self, _b: &BoolOperation) {
        todo!()
    }

    fn visit_unary_op(&mut self, _u: &UnaryOperation) {
        todo!()
    }

    fn visit_bin_op(&mut self, b: &BinOp) {
        self.visit_expr(&b.left);
        self.visit_expr(&b.right);
        let l_type = self.infer_expr_type(&b.left);
        let r_type = self.infer_expr_type(&b.right);

        if !type_check_bin_op(&l_type, &r_type, &b.op) {
            self.errors.push(format!(
                "Operator '{}' not supported for types '{}' and '{}'",
                b.op, l_type, r_type
            ));
        }
    }

    fn visit_named_expr(&mut self, _n: &NamedExpression) {
        todo!()
    }

    fn visit_yield(&mut self, _y: &Yield) {
        todo!()
    }

    fn visit_yield_from(&mut self, _y: &YieldFrom) {
        todo!()
    }

    fn visit_starred(&mut self, _s: &Starred) {
        todo!()
    }

    fn visit_generator(&mut self, _g: &Generator) {
        todo!()
    }

    fn visit_list_comp(&mut self, _l: &ListComp) {
        todo!()
    }

    fn visit_set_comp(&mut self, _s: &SetComp) {
        todo!()
    }

    fn visit_dict_comp(&mut self, _d: &DictComp) {
        todo!()
    }

    fn visit_attribute(&mut self, _a: &Attribute) {
        todo!()
    }

    fn visit_subscript(&mut self, _s: &Subscript) {
        let value = &self.infer_expr_type(&_s.value);
        // let slice = match &_s.slice {
        //     SubscriptSlice::Index(i) => self.infer_expr_type(i),
        //     SubscriptSlice::Slice(s) => self.infer_expr_type(s),
        // };
    }

    fn visit_slice(&mut self, _s: &Slice) {
        todo!()
    }

    fn visit_call(&mut self, _c: &Call) {}

    fn visit_await(&mut self, _a: &Await) {
        todo!()
    }

    fn visit_compare(&mut self, _c: &Compare) {
        todo!()
    }

    fn visit_lambda(&mut self, _l: &Lambda) {
        todo!()
    }

    fn visit_if_exp(&mut self, _i: &IfExp) {
        todo!()
    }

    fn visit_joined_str(&mut self, _j: &JoinedStr) {
        todo!()
    }

    fn visit_formatted_value(&mut self, _f: &FormattedValue) {
        todo!()
    }

    fn visit_alias(&mut self, _a: &Alias) {
        todo!()
    }

    fn visit_assign(&mut self, _a: &Assign) {
        self.visit_expr(&_a.value);
        for target in &_a.targets {
            println!("target: {:?}", target);
            match target {
                ast::Expression::Name(n) => {
                    let prev_target_type = self.infer_type_from_symbol_table(&n.id, n.node.start);
                    let value_type = self.infer_expr_type(&_a.value);
                    if !is_reassignment_valid(&prev_target_type, &value_type) {
                        self.errors.push(format!(
                            "Cannot assign type '{}' to variable of type '{}'",
                            value_type, prev_target_type
                        ));
                    }
                }
                _ => todo!(),
            }
        }
    }
    fn visit_ann_assign(&mut self, _a: &AnnAssign) {}

    fn visit_aug_assign(&mut self, _a: &AugAssign) {
        todo!()
    }

    fn visit_assert(&mut self, _a: &Assert) {
        todo!()
    }

    fn visit_pass(&mut self, _p: &Pass) {
        todo!()
    }

    fn visit_delete(&mut self, _d: &Delete) {
        todo!()
    }

    fn visit_return(&mut self, _r: &Return) {
        // TODO: check that the return type matches the function return type
    }

    fn visit_raise(&mut self, _r: &Raise) {
        todo!()
    }

    fn visit_break(&mut self, _b: &Break) {
        todo!()
    }

    fn visit_continue(&mut self, _c: &Continue) {
        todo!()
    }

    fn visit_global(&mut self, _g: &Global) {
        todo!()
    }

    fn visit_nonlocal(&mut self, _n: &Nonlocal) {
        todo!()
    }
}<|MERGE_RESOLUTION|>--- conflicted
+++ resolved
@@ -91,10 +91,6 @@
                 let func = *call.func.clone();
                 match func {
                     ast::Expression::Name(n) => {
-<<<<<<< HEAD
-                        {}
-                        self.infer_type_from_symbol_table(n.id.as_str(), n.node.start)
-=======
                         let f_type = self.infer_type_from_symbol_table(n.id.as_str());
                         // we know this must be a callable type otherwise raise error cannot call
                         match f_type {
@@ -105,7 +101,6 @@
                                 Type::Unknown
                             }
                         }
->>>>>>> 118c3e75
                     }
                     ast::Expression::Attribute(a) => panic!("TODO: infer type from attribute"),
                     _ => panic!("TODO: infer type from call"),
