--- conflicted
+++ resolved
@@ -50,14 +50,11 @@
     Variable(Box<Variable>),
     Function(Box<Function>),
     Class(Box<Class>),
-<<<<<<< HEAD
 
     Parameter(Box<Paramter>),
 
     // TypeParameterDeclaration represents a type parameter in a generic class or function. It models type parameters declared on classes and functions like T in List[T].
     TypeParameter,
-=======
->>>>>>> 795cb0b7
 }
 
 #[derive(Debug)]
@@ -89,7 +86,6 @@
     pub methods: Vec<String>,
 }
 
-<<<<<<< HEAD
 #[derive(Debug)]
 pub struct Paramter {
     pub declaration_path: DeclarationPath,
@@ -98,8 +94,6 @@
     pub default_value: Option<ast::Expression>,
 }
 
-=======
->>>>>>> 795cb0b7
 #[derive(Debug, Clone, Copy)]
 pub enum SymbolScope {
     Global,
