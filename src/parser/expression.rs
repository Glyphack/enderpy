--- conflicted
+++ resolved
@@ -28,14 +28,16 @@
     }
 }
 
-<<<<<<< HEAD
 pub fn is_iterable(expr: &Expression) -> bool {
     match expr {
         Expression::List { .. }
         | Expression::Tuple { .. }
         | Expression::Set { .. }
         | Expression::Name { .. } => true,
-=======
+        _ => false,
+      }
+}
+
 // https://docs.python.org/3/reference/expressions.html#primaries
 pub fn is_primary(expr: &Expression) -> bool {
     match expr {
@@ -54,7 +56,6 @@
         | Expression::Subscript(_)
         | Expression::Slice(_)
         | Expression::Call(_) => true,
->>>>>>> 9c2c89a5
         _ => false,
     }
 }