--- conflicted
+++ resolved
@@ -8,11 +8,7 @@
 use miette::Result;
 
 use super::diagnostics;
-<<<<<<< HEAD
-use super::expression::{is_atom, is_iterable};
-=======
-use super::expression::{is_atom, is_primary};
->>>>>>> 9c2c89a5
+use super::expression::{is_atom, is_iterable, is_primary};
 use super::operator::{is_bin_op, map_binary_operator, map_unary_operator};
 
 #[derive(Debug)]
@@ -485,7 +481,6 @@
         })))
     }
 
-<<<<<<< HEAD
     fn parse_starred(&mut self) -> Result<Expression> {
         let mut node = self.start_node();
         self.bump(Kind::Mul);
@@ -498,7 +493,9 @@
         Ok(Expression::Starred(Box::new(Starred {
             node: self.finish_node(node),
             value: expr,
-=======
+        })))
+    }
+
     fn parse_await(&mut self) -> Result<Expression> {
         let node = self.start_node();
         self.bump(Kind::Await);
@@ -518,7 +515,6 @@
         Ok(Expression::Await(Box::new(Await {
             node: self.finish_node(node),
             value: Box::new(await_value),
->>>>>>> 9c2c89a5
         })))
     }
 }
@@ -693,25 +689,34 @@
     }
 
     #[test]
-<<<<<<< HEAD
     fn test_starred() {
         for test_case in &["*a"] {
-=======
+        let mut parser = Parser::new(test_case.to_string());
+            let program = parser.parse();
+
+            insta::with_settings!({
+                    description => test_case.to_string(), // the template source code
+                    omit_expression => true // do not include the default expression
+                }, {
+                    assert_debug_snapshot!(program);
+            });
+        }
+    }
+
+    #[test]
     fn test_await_expression() {
         for test_case in &["await a"] {
->>>>>>> 9c2c89a5
-            let mut parser = Parser::new(test_case.to_string());
-            let program = parser.parse();
-
-            insta::with_settings!({
-                    description => test_case.to_string(), // the template source code
-                    omit_expression => true // do not include the default expression
-                }, {
-                    assert_debug_snapshot!(program);
-            });
-        }
-    }
-<<<<<<< HEAD
+            let mut parser = Parser::new(test_case.to_string());
+            let program = parser.parse();
+
+            insta::with_settings!({
+                    description => test_case.to_string(), // the template source code
+                    omit_expression => true // do not include the default expression
+                }, {
+                    assert_debug_snapshot!(program);
+            });
+        }
+    }
 
     #[test]
     fn test_expressions_list() {
@@ -727,6 +732,4 @@
             });
         }
     }
-=======
->>>>>>> 9c2c89a5
 }